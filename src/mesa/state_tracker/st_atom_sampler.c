--- conflicted
+++ resolved
@@ -150,11 +150,7 @@
             sampler->normalized_coords = 1;
 
          sampler->lod_bias = st->ctx->Texture.Unit[su].LodBias;
-<<<<<<< HEAD
          sampler->min_lod = MAX2(0.0f, texobj->MinLod - texobj->BaseLevel);
-=======
-         sampler->min_lod = MAX2(0.0f, texobj->MinLod);
->>>>>>> f77442fb
          sampler->max_lod = MIN2(texobj->MaxLevel - texobj->BaseLevel,
                                  texobj->MaxLod);
 
