/*
 * Mesa 3-D graphics library
 * Version:  7.1
 *
 * Copyright (C) 1999-2008  Brian Paul   All Rights Reserved.
 *
 * Permission is hereby granted, free of charge, to any person obtaining a
 * copy of this software and associated documentation files (the "Software"),
 * to deal in the Software without restriction, including without limitation
 * the rights to use, copy, modify, merge, publish, distribute, sublicense,
 * and/or sell copies of the Software, and to permit persons to whom the
 * Software is furnished to do so, subject to the following conditions:
 *
 * The above copyright notice and this permission notice shall be included
 * in all copies or substantial portions of the Software.
 *
 * THE SOFTWARE IS PROVIDED "AS IS", WITHOUT WARRANTY OF ANY KIND, EXPRESS
 * OR IMPLIED, INCLUDING BUT NOT LIMITED TO THE WARRANTIES OF MERCHANTABILITY,
 * FITNESS FOR A PARTICULAR PURPOSE AND NONINFRINGEMENT.  IN NO EVENT SHALL
 * BRIAN PAUL BE LIABLE FOR ANY CLAIM, DAMAGES OR OTHER LIABILITY, WHETHER IN
 * AN ACTION OF CONTRACT, TORT OR OTHERWISE, ARISING FROM, OUT OF OR IN
 * CONNECTION WITH THE SOFTWARE OR THE USE OR OTHER DEALINGS IN THE SOFTWARE.
 */

#define DEBUG_PARSING 0

/**
 * \file arbprogparse.c
 * ARB_*_program parser core
 * \author Karl Rasche
 */

/**
Notes on program parameters, etc.

The instructions we emit will use six kinds of source registers:

  PROGRAM_INPUT      - input registers
  PROGRAM_TEMPORARY  - temp registers
  PROGRAM_ADDRESS    - address/indirect register
  PROGRAM_SAMPLER    - texture sampler
  PROGRAM_CONSTANT   - indexes into program->Parameters, a known constant/literal
  PROGRAM_STATE_VAR  - indexes into program->Parameters, and may actually be:
                       + a state variable, like "state.fog.color", or
                       + a pointer to a "program.local[k]" parameter, or
                       + a pointer to a "program.env[k]" parameter

Basically, all the program.local[] and program.env[] values will get mapped
into the unified gl_program->Parameters array.  This solves the problem of
having three separate program parameter arrays.
*/


#include "main/glheader.h"
#include "main/imports.h"
#include "main/context.h"
#include "main/macros.h"
#include "main/mtypes.h"
#include "shader/grammar/grammar_mesa.h"
#include "arbprogparse.h"
#include "program.h"
#include "programopt.h"
#include "prog_parameter.h"
#include "prog_statevars.h"
#include "prog_instruction.h"
<<<<<<< HEAD
#include "program_parser.h"
=======

/**
 * This is basically a union of the vertex_program and fragment_program
 * structs that we can use to parse the program into
 *
 * XXX we can probably get rid of this entirely someday.
 */
struct arb_program
{
   struct gl_program Base;

   GLuint Position;       /* Just used for error reporting while parsing */
   GLuint MajorVersion;
   GLuint MinorVersion;

   /* ARB_vertex_progmra options */
   GLboolean HintPositionInvariant;

   /* ARB_fragment_progmra options */
   GLenum PrecisionOption; /* GL_DONT_CARE, GL_NICEST or GL_FASTEST */
   GLenum FogOption;       /* GL_NONE, GL_LINEAR, GL_EXP or GL_EXP2 */

   /* ARB_fragment_program specifics */
   GLbitfield TexturesUsed[MAX_TEXTURE_IMAGE_UNITS]; 
   GLbitfield ShadowSamplers;
   GLuint NumAluInstructions; 
   GLuint NumTexInstructions;
   GLuint NumTexIndirections;

   GLboolean UsesKill;
};



/* TODO:
 *    Fragment Program Stuff:
 *    -----------------------------------------------------
 *
 *    - things from Michal's email
 *       + overflow on atoi
 *       + not-overflowing floats (don't use parse_integer..)
 *       + can remove range checking in arbparse.c
 *
 *    - check all limits of number of various variables
 *      + parameters
 *
 *    - test! test! test!
 *
 *    Vertex Program Stuff:
 *    -----------------------------------------------------
 *    - Optimize param array usage and count limits correctly, see spec,
 *         section 2.14.3.7
 *       + Record if an array is reference absolutly or relatively (or both)
 *       + For absolute arrays, store a bitmap of accesses
 *       + For single parameters, store an access flag
 *       + After parsing, make a parameter cleanup and merging pass, where
 *           relative arrays are layed out first, followed by abs arrays, and
 *           finally single state.
 *       + Remap offsets for param src and dst registers
 *       + Now we can properly count parameter usage
 *
 *    - Multiple state binding errors in param arrays (see spec, just before
 *         section 2.14.3.3)
 *    - grep for XXX
 *
 *    Mesa Stuff
 *    -----------------------------------------------------
 *    - User clipping planes vs. PositionInvariant
 *    - Is it sufficient to just multiply by the mvp to transform in the
 *        PositionInvariant case? Or do we need something more involved?
 *
 *    - vp_src swizzle is GLubyte, fp_src swizzle is GLuint
 *    - fetch state listed in program_parameters list
 *       + WTF should this go???
 *       + currently in nvvertexec.c and s_nvfragprog.c
 *
 *    - allow for multiple address registers (and fetch address regs properly)
 *
 *    Cosmetic Stuff
 *    -----------------------------------------------------
 * 	- remove any leftover unused grammer.c stuff (dict_ ?)
 * 	- fix grammer.c error handling so its not static
 * 	- #ifdef around stuff pertaining to extentions
 *
 *    Outstanding Questions:
 *    -----------------------------------------------------
 *    - ARB_matrix_palette / ARB_vertex_blend -- not supported
 *      what gets hacked off because of this:
 *       + VERTEX_ATTRIB_MATRIXINDEX
 *       + VERTEX_ATTRIB_WEIGHT
 *       + MATRIX_MODELVIEW
 *       + MATRIX_PALETTE
 *
 *    - When can we fetch env/local params from their own register files, and
 *      when to we have to fetch them into the main state register file?
 *      (think arrays)
 *
 *    Grammar Changes:
 *    -----------------------------------------------------
 */

/* Changes since moving the file to shader directory

2004-III-4 ------------------------------------------------------------
- added #include "grammar_mesa.h"
- removed grammar specific code part (it resides now in grammar.c)
- added GL_ARB_fragment_program_shadow tokens
- modified #include "arbparse_syn.h"
- major changes inside _mesa_parse_arb_program()
- check the program string for '\0' characters
- copy the program string to a one-byte-longer location to have
  it null-terminated
- position invariance test (not writing to result.position) moved
  to syntax part
*/

typedef GLubyte *production;


/**
 * This is the text describing the rules to parse the grammar
 */
LONGSTRING static char arb_grammar_text[] =
#include "arbprogram_syn.h"
;

/**
 * These should match up with the values defined in arbprogram.syn
 */

/*
    Changes:
    - changed and merged V_* and F_* opcode values to OP_*.
    - added GL_ARB_fragment_program_shadow specific tokens (michal)
*/
#define  REVISION                                   0x0a

/* program type */
#define  FRAGMENT_PROGRAM                           0x01
#define  VERTEX_PROGRAM                             0x02

/* program section */
#define  OPTION                                     0x01
#define  INSTRUCTION                                0x02
#define  DECLARATION                                0x03
#define  END                                        0x04

/* GL_ARB_fragment_program option */
#define  ARB_PRECISION_HINT_FASTEST                 0x00
#define  ARB_PRECISION_HINT_NICEST                  0x01
#define  ARB_FOG_EXP                                0x02
#define  ARB_FOG_EXP2                               0x03
#define  ARB_FOG_LINEAR                             0x04

/* GL_ARB_vertex_program option */
#define  ARB_POSITION_INVARIANT                     0x05

/* GL_ARB_fragment_program_shadow option */
#define  ARB_FRAGMENT_PROGRAM_SHADOW                0x06

/* GL_ARB_draw_buffers option */
#define  ARB_DRAW_BUFFERS                           0x07

/* GL_MESA_texture_array option */
#define  MESA_TEXTURE_ARRAY                        0x08

/* GL_ARB_fragment_program instruction class */
#define  OP_ALU_INST                                0x00
#define  OP_TEX_INST                                0x01

/* GL_ARB_vertex_program instruction class */
/*       OP_ALU_INST */

/* GL_ARB_fragment_program instruction type */
#define  OP_ALU_VECTOR                               0x00
#define  OP_ALU_SCALAR                               0x01
#define  OP_ALU_BINSC                                0x02
#define  OP_ALU_BIN                                  0x03
#define  OP_ALU_TRI                                  0x04
#define  OP_ALU_SWZ                                  0x05
#define  OP_TEX_SAMPLE                               0x06
#define  OP_TEX_KIL                                  0x07

/* GL_ARB_vertex_program instruction type */
#define  OP_ALU_ARL                                  0x08
/*       OP_ALU_VECTOR */
/*       OP_ALU_SCALAR */
/*       OP_ALU_BINSC */
/*       OP_ALU_BIN */
/*       OP_ALU_TRI */
/*       OP_ALU_SWZ */

/* GL_ARB_fragment_program instruction code */
#define  OP_ABS                                     0x00
#define  OP_ABS_SAT                                 0x1B
#define  OP_FLR                                     0x09
#define  OP_FLR_SAT                                 0x26
#define  OP_FRC                                     0x0A
#define  OP_FRC_SAT                                 0x27
#define  OP_LIT                                     0x0C
#define  OP_LIT_SAT                                 0x2A
#define  OP_MOV                                     0x11
#define  OP_MOV_SAT                                 0x30
#define  OP_COS                                     0x1F
#define  OP_COS_SAT                                 0x20
#define  OP_EX2                                     0x07
#define  OP_EX2_SAT                                 0x25
#define  OP_LG2                                     0x0B
#define  OP_LG2_SAT                                 0x29
#define  OP_RCP                                     0x14
#define  OP_RCP_SAT                                 0x33
#define  OP_RSQ                                     0x15
#define  OP_RSQ_SAT                                 0x34
#define  OP_SIN                                     0x38
#define  OP_SIN_SAT                                 0x39
#define  OP_SCS                                     0x35
#define  OP_SCS_SAT                                 0x36
#define  OP_POW                                     0x13
#define  OP_POW_SAT                                 0x32
#define  OP_ADD                                     0x01
#define  OP_ADD_SAT                                 0x1C
#define  OP_DP3                                     0x03
#define  OP_DP3_SAT                                 0x21
#define  OP_DP4                                     0x04
#define  OP_DP4_SAT                                 0x22
#define  OP_DPH                                     0x05
#define  OP_DPH_SAT                                 0x23
#define  OP_DST                                     0x06
#define  OP_DST_SAT                                 0x24
#define  OP_MAX                                     0x0F
#define  OP_MAX_SAT                                 0x2E
#define  OP_MIN                                     0x10
#define  OP_MIN_SAT                                 0x2F
#define  OP_MUL                                     0x12
#define  OP_MUL_SAT                                 0x31
#define  OP_SGE                                     0x16
#define  OP_SGE_SAT                                 0x37
#define  OP_SLT                                     0x17
#define  OP_SLT_SAT                                 0x3A
#define  OP_SUB                                     0x18
#define  OP_SUB_SAT                                 0x3B
#define  OP_XPD                                     0x1A
#define  OP_XPD_SAT                                 0x43
#define  OP_CMP                                     0x1D
#define  OP_CMP_SAT                                 0x1E
#define  OP_LRP                                     0x2B
#define  OP_LRP_SAT                                 0x2C
#define  OP_MAD                                     0x0E
#define  OP_MAD_SAT                                 0x2D
#define  OP_SWZ                                     0x19
#define  OP_SWZ_SAT                                 0x3C
#define  OP_TEX                                     0x3D
#define  OP_TEX_SAT                                 0x3E
#define  OP_TXB                                     0x3F
#define  OP_TXB_SAT                                 0x40
#define  OP_TXP                                     0x41
#define  OP_TXP_SAT                                 0x42
#define  OP_KIL                                     0x28

/* GL_ARB_vertex_program instruction code */
#define  OP_ARL                                     0x02
/*       OP_ABS */
/*       OP_FLR */
/*       OP_FRC */
/*       OP_LIT */
/*       OP_MOV */
/*       OP_EX2 */
#define  OP_EXP                                     0x08
/*       OP_LG2 */
#define  OP_LOG                                     0x0D
/*       OP_RCP */
/*       OP_RSQ */
/*       OP_POW */
/*       OP_ADD */
/*       OP_DP3 */
/*       OP_DP4 */
/*       OP_DPH */
/*       OP_DST */
/*       OP_MAX */
/*       OP_MIN */
/*       OP_MUL */
/*       OP_SGE */
/*       OP_SLT */
/*       OP_SUB */
/*       OP_XPD */
/*       OP_MAD */
/*       OP_SWZ */

/* fragment attribute binding */
#define  FRAGMENT_ATTRIB_COLOR                      0x01
#define  FRAGMENT_ATTRIB_TEXCOORD                   0x02
#define  FRAGMENT_ATTRIB_FOGCOORD                   0x03
#define  FRAGMENT_ATTRIB_POSITION                   0x04

/* vertex attribute binding */
#define  VERTEX_ATTRIB_POSITION                     0x01
#define  VERTEX_ATTRIB_WEIGHT                       0x02
#define  VERTEX_ATTRIB_NORMAL                       0x03
#define  VERTEX_ATTRIB_COLOR                        0x04
#define  VERTEX_ATTRIB_FOGCOORD                     0x05
#define  VERTEX_ATTRIB_TEXCOORD                     0x06
#define  VERTEX_ATTRIB_MATRIXINDEX                  0x07
#define  VERTEX_ATTRIB_GENERIC                      0x08

/* fragment result binding */
#define  FRAGMENT_RESULT_COLOR                      0x01
#define  FRAGMENT_RESULT_DEPTH                      0x02

/* vertex result binding */
#define  VERTEX_RESULT_POSITION                     0x01
#define  VERTEX_RESULT_COLOR                        0x02
#define  VERTEX_RESULT_FOGCOORD                     0x03
#define  VERTEX_RESULT_POINTSIZE                    0x04
#define  VERTEX_RESULT_TEXCOORD                     0x05

/* texture target */
#define  TEXTARGET_1D                               0x01
#define  TEXTARGET_2D                               0x02
#define  TEXTARGET_3D                               0x03
#define  TEXTARGET_RECT                             0x04
#define  TEXTARGET_CUBE                             0x05
/* GL_ARB_fragment_program_shadow */
#define  TEXTARGET_SHADOW1D                         0x06
#define  TEXTARGET_SHADOW2D                         0x07
#define  TEXTARGET_SHADOWRECT                       0x08
/* GL_MESA_texture_array */
#define  TEXTARGET_1D_ARRAY                         0x09
#define  TEXTARGET_2D_ARRAY                         0x0a
#define  TEXTARGET_SHADOW1D_ARRAY                   0x0b
#define  TEXTARGET_SHADOW2D_ARRAY                   0x0c

/* face type */
#define  FACE_FRONT                                 0x00
#define  FACE_BACK                                  0x01

/* color type */
#define  COLOR_PRIMARY                              0x00
#define  COLOR_SECONDARY                            0x01

/* component */
#define  COMPONENT_X                                0x00
#define  COMPONENT_Y                                0x01
#define  COMPONENT_Z                                0x02
#define  COMPONENT_W                                0x03
#define  COMPONENT_0                                0x04
#define  COMPONENT_1                                0x05

/* array index type */
#define  ARRAY_INDEX_ABSOLUTE                       0x00
#define  ARRAY_INDEX_RELATIVE                       0x01

/* matrix name */
#define  MATRIX_MODELVIEW                           0x01
#define  MATRIX_PROJECTION                          0x02
#define  MATRIX_MVP                                 0x03
#define  MATRIX_TEXTURE                             0x04
#define  MATRIX_PALETTE                             0x05
#define  MATRIX_PROGRAM                             0x06

/* matrix modifier */
#define  MATRIX_MODIFIER_IDENTITY                   0x00
#define  MATRIX_MODIFIER_INVERSE                    0x01
#define  MATRIX_MODIFIER_TRANSPOSE                  0x02
#define  MATRIX_MODIFIER_INVTRANS                   0x03

/* constant type */
#define  CONSTANT_SCALAR                            0x01
#define  CONSTANT_VECTOR                            0x02

/* program param type */
#define  PROGRAM_PARAM_ENV                          0x01
#define  PROGRAM_PARAM_LOCAL                        0x02

/* register type */
#define  REGISTER_ATTRIB                            0x01
#define  REGISTER_PARAM                             0x02
#define  REGISTER_RESULT                            0x03
#define  REGISTER_ESTABLISHED_NAME                  0x04

/* param binding */
#define  PARAM_NULL                                 0x00
#define  PARAM_ARRAY_ELEMENT                        0x01
#define  PARAM_STATE_ELEMENT                        0x02
#define  PARAM_PROGRAM_ELEMENT                      0x03
#define  PARAM_PROGRAM_ELEMENTS                     0x04
#define  PARAM_CONSTANT                             0x05

/* param state property */
#define  STATE_MATERIAL_PARSER                      0x01
#define  STATE_LIGHT_PARSER                         0x02
#define  STATE_LIGHT_MODEL                          0x03
#define  STATE_LIGHT_PROD                           0x04
#define  STATE_FOG                                  0x05
#define  STATE_MATRIX_ROWS                          0x06
/* GL_ARB_fragment_program */
#define  STATE_TEX_ENV                              0x07
#define  STATE_DEPTH                                0x08
/* GL_ARB_vertex_program */
#define  STATE_TEX_GEN                              0x09
#define  STATE_CLIP_PLANE                           0x0A
#define  STATE_POINT                                0x0B

/* state material property */
#define  MATERIAL_AMBIENT                           0x01
#define  MATERIAL_DIFFUSE                           0x02
#define  MATERIAL_SPECULAR                          0x03
#define  MATERIAL_EMISSION                          0x04
#define  MATERIAL_SHININESS                         0x05

/* state light property */
#define  LIGHT_AMBIENT                              0x01
#define  LIGHT_DIFFUSE                              0x02
#define  LIGHT_SPECULAR                             0x03
#define  LIGHT_POSITION                             0x04
#define  LIGHT_ATTENUATION                          0x05
#define  LIGHT_HALF                                 0x06
#define  LIGHT_SPOT_DIRECTION                       0x07

/* state light model property */
#define  LIGHT_MODEL_AMBIENT                        0x01
#define  LIGHT_MODEL_SCENECOLOR                     0x02

/* state light product property */
#define  LIGHT_PROD_AMBIENT                         0x01
#define  LIGHT_PROD_DIFFUSE                         0x02
#define  LIGHT_PROD_SPECULAR                        0x03

/* state texture environment property */
#define  TEX_ENV_COLOR                              0x01

/* state texture generation coord property */
#define  TEX_GEN_EYE                                0x01
#define  TEX_GEN_OBJECT                             0x02

/* state fog property */
#define  FOG_COLOR                                  0x01
#define  FOG_PARAMS                                 0x02

/* state depth property */
#define  DEPTH_RANGE                                0x01

/* state point parameters property */
#define  POINT_SIZE                                 0x01
#define  POINT_ATTENUATION                          0x02

/* declaration */
#define  ATTRIB                                     0x01
#define  PARAM                                      0x02
#define  TEMP                                       0x03
#define  OUTPUT                                     0x04
#define  ALIAS                                      0x05
/* GL_ARB_vertex_program */
#define  ADDRESS                                    0x06

/*-----------------------------------------------------------------------
 * From here on down is the semantic checking portion
 *
 */

/**
 * Variable Table Handling functions
 */
typedef enum
{
   vt_none,
   vt_address,
   vt_attrib,
   vt_param,
   vt_temp,
   vt_output,
   vt_alias
} var_type;


/**
 * Setting an explicit field for each of the binding properties is a bit
 * wasteful of space, but it should be much more clear when reading later on..
 */
struct var_cache
{
   const GLubyte *name;         /* don't free() - no need */
   var_type type;
   GLuint address_binding;      /* The index of the address register we should
                                 * be using                                        */
   GLuint attrib_binding;       /* For type vt_attrib, see nvfragprog.h for values */
   GLuint attrib_is_generic;    /* If the attrib was specified through a generic
                                 * vertex attrib                                   */
   GLuint temp_binding;         /* The index of the temp register we are to use    */
   GLuint output_binding;       /* Output/result register number */
   struct var_cache *alias_binding;     /* For type vt_alias, points to the var_cache entry
                                         * that this is aliased to                         */
   GLuint param_binding_type;   /* {PROGRAM_STATE_VAR, PROGRAM_LOCAL_PARAM,
                                 *    PROGRAM_ENV_PARAM}                           */
   GLuint param_binding_begin;  /* This is the offset into the program_parameter_list where
                                 * the tokens representing our bound state (or constants)
                                 * start */
   GLuint param_binding_length; /* This is how many entries in the the program_parameter_list
                                 * we take up with our state tokens or constants. Note that
                                 * this is _not_ the same as the number of param registers
                                 * we eventually use */
   GLuint swizzle;              /**< swizzle to access this variable */
   struct var_cache *next;
};

static GLvoid
var_cache_create (struct var_cache **va)
{
   *va = (struct var_cache *) _mesa_malloc (sizeof (struct var_cache));
   if (*va) {
      (**va).name = NULL;
      (**va).type = vt_none;
      (**va).attrib_binding = ~0;
      (**va).attrib_is_generic = 0;
      (**va).temp_binding = ~0;
      (**va).output_binding = ~0;
      (**va).param_binding_type = ~0;
      (**va).param_binding_begin = ~0;
      (**va).param_binding_length = ~0;
      (**va).alias_binding = NULL;
      (**va).swizzle = SWIZZLE_XYZW;
      (**va).next = NULL;
   }
}

static GLvoid
var_cache_destroy (struct var_cache **va)
{
   if (*va) {
      var_cache_destroy (&(**va).next);
      _mesa_free (*va);
      *va = NULL;
   }
}

static GLvoid
var_cache_append (struct var_cache **va, struct var_cache *nv)
{
   if (*va)
      var_cache_append (&(**va).next, nv);
   else
      *va = nv;
}

static struct var_cache *
var_cache_find (struct var_cache *va, const GLubyte * name)
{
   /*struct var_cache *first = va;*/

   while (va) {
      if (!_mesa_strcmp ( (const char*) name, (const char*) va->name)) {
         if (va->type == vt_alias)
            return va->alias_binding;
         return va;
      }

      va = va->next;
   }

   return NULL;
}



/**
 * Called when an error is detected while parsing/compiling a program.
 * Sets the ctx->Program.ErrorString field to descript and records a
 * GL_INVALID_OPERATION error.
 * \param position  position of error in program string
 * \param descrip  verbose error description
 */
static void
program_error(GLcontext *ctx, GLint position, const char *descrip)
{
   if (descrip) {
      const char *prefix = "glProgramString(", *suffix = ")";
      char *str = (char *) _mesa_malloc(_mesa_strlen(descrip) +
                                        _mesa_strlen(prefix) +
                                        _mesa_strlen(suffix) + 1);
      if (str) {
         _mesa_sprintf(str, "%s%s%s", prefix, descrip, suffix);
         _mesa_error(ctx, GL_INVALID_OPERATION, str);
         _mesa_free(str);
      }
   }
   _mesa_set_program_error(ctx, position, descrip);
}


/**
 * As above, but with an extra string parameter for more info.
 */
static void
program_error2(GLcontext *ctx, GLint position, const char *descrip,
               const char *var)
{
   if (descrip) {
      const char *prefix = "glProgramString(", *suffix = ")";
      char *str = (char *) _mesa_malloc(_mesa_strlen(descrip) +
                                        _mesa_strlen(": ") +
                                        _mesa_strlen(var) +
                                        _mesa_strlen(prefix) +
                                        _mesa_strlen(suffix) + 1);
      if (str) {
         _mesa_sprintf(str, "%s%s: %s%s", prefix, descrip, var, suffix);
         _mesa_error(ctx, GL_INVALID_OPERATION, str);
         _mesa_free(str);
      }
   }
   {
      char *str = (char *) _mesa_malloc(_mesa_strlen(descrip) +
                                        _mesa_strlen(": ") +
                                        _mesa_strlen(var) + 1);
      if (str) {
         _mesa_sprintf(str, "%s: %s", descrip, var);
      }
      _mesa_set_program_error(ctx, position, str);
      if (str) {
         _mesa_free(str);
      }
   }
}



/**
 * constructs an integer from 4 GLubytes in LE format
 */
static GLuint
parse_position (const GLubyte ** inst)
{
   GLuint value;

   value =  (GLuint) (*(*inst)++);
   value += (GLuint) (*(*inst)++) * 0x100;
   value += (GLuint) (*(*inst)++) * 0x10000;
   value += (GLuint) (*(*inst)++) * 0x1000000;

   return value;
}

/**
 * This will, given a string, lookup the string as a variable name in the
 * var cache. If the name is found, the var cache node corresponding to the
 * var name is returned. If it is not found, a new entry is allocated
 *
 * \param  I     Points into the binary array where the string identifier begins
 * \param  found 1 if the string was found in the var_cache, 0 if it was allocated
 * \return       The location on the var_cache corresponding the the string starting at I
 */
static struct var_cache *
parse_string (const GLubyte ** inst, struct var_cache **vc_head,
              struct arb_program *Program, GLuint * found)
{
   const GLubyte *i = *inst;
   struct var_cache *va = NULL;
   (void) Program;

   *inst += _mesa_strlen ((char *) i) + 1;

   va = var_cache_find (*vc_head, i);

   if (va) {
      *found = 1;
      return va;
   }

   *found = 0;
   var_cache_create (&va);
   va->name = (const GLubyte *) i;

   var_cache_append (vc_head, va);

   return va;
}

static char *
parse_string_without_adding (const GLubyte ** inst, struct arb_program *Program)
{
   const GLubyte *i = *inst;
   (void) Program;
   
   *inst += _mesa_strlen ((char *) i) + 1;

   return (char *) i;
}

/**
 * \return -1 if we parse '-', return 1 otherwise
 */
static GLint
parse_sign (const GLubyte ** inst)
{
   /*return *(*inst)++ != '+'; */

   if (**inst == '-') {
      (*inst)++;
      return -1;
   }
   else if (**inst == '+') {
      (*inst)++;
      return 1;
   }

   return 1;
}

/**
 * parses and returns signed integer
 */
static GLint
parse_integer (const GLubyte ** inst, struct arb_program *Program)
{
   GLint sign;
   GLint value;

   /* check if *inst points to '+' or '-'
    * if yes, grab the sign and increment *inst
    */
   sign = parse_sign (inst);

   /* now check if *inst points to 0
    * if yes, increment the *inst and return the default value
    */
   if (**inst == 0) {
      (*inst)++;
      return 0;
   }

   /* parse the integer as you normally would do it */
   value = _mesa_atoi (parse_string_without_adding (inst, Program));

   /* now, after terminating 0 there is a position
    * to parse it - parse_position()
    */
   Program->Position = parse_position (inst);

   return value * sign;
}

/**
  Accumulate this string of digits, and return them as 
  a large integer represented in floating point (for range).
  If scale is not NULL, also accumulates a power-of-ten
  integer scale factor that represents the number of digits 
  in the string.
*/
static GLdouble
parse_float_string(const GLubyte ** inst, struct arb_program *Program, GLdouble *scale)
{
   GLdouble value = 0.0;
   GLdouble oscale = 1.0;

   if (**inst == 0) { /* this string of digits is empty-- do nothing */
      (*inst)++;
   }
   else { /* nonempty string-- parse out the digits */
      while (**inst >= '0' && **inst <= '9') {
         GLubyte digit = *((*inst)++);
         value = value * 10.0 + (GLint) (digit - '0');
         oscale *= 10.0;
      }
      assert(**inst == 0); /* integer string should end with 0 */
      (*inst)++; /* skip over terminating 0 */
      Program->Position = parse_position(inst); /* skip position (from integer) */
   }
   if (scale)
      *scale = oscale;
   return value;
}

/**
  Parse an unsigned floating-point number from this stream of tokenized
  characters.  Example floating-point formats supported:
     12.34
     12
     0.34
     .34
     12.34e-4
 */
static GLfloat
parse_float (const GLubyte ** inst, struct arb_program *Program)
{
   GLint exponent;
   GLdouble whole, fraction, fracScale = 1.0;

   whole = parse_float_string(inst, Program, 0);
   fraction = parse_float_string(inst, Program, &fracScale);
   
   /* Parse signed exponent */
   exponent = parse_integer(inst, Program);   /* This is the exponent */

   /* Assemble parts of floating-point number: */
   return (GLfloat) ((whole + fraction / fracScale) *
                     _mesa_pow(10.0, (GLfloat) exponent));
}


/**
 */
static GLfloat
parse_signed_float (const GLubyte ** inst, struct arb_program *Program)
{
   GLint sign = parse_sign (inst);
   GLfloat value = parse_float (inst, Program);
   return value * sign;
}

/**
 * This picks out a constant value from the parsed array. The constant vector is r
 * returned in the *values array, which should be of length 4.
 *
 * \param values - return the vector constant values.
 * \param size - returns the number elements in valuesOut [1..4]
 */
static GLvoid
parse_constant(const GLubyte ** inst, GLfloat *values, GLint *size,
               struct arb_program *Program,
               GLboolean use)
{
   GLuint components, i;

   switch (*(*inst)++) {
      case CONSTANT_SCALAR:
         if (use == GL_TRUE) {
            values[0] =
               values[1] =
               values[2] = values[3] = parse_float (inst, Program);
         }
         else {
            values[0] =
               values[1] =
               values[2] = values[3] = parse_signed_float (inst, Program);
         }
         *size = 1;
         break;
      case CONSTANT_VECTOR:
         values[0] = values[1] = values[2] = 0;
         values[3] = 1;
         components = *(*inst)++;
         for (i = 0; i < components; i++) {
            values[i] = parse_signed_float (inst, Program);
         }
         *size = 4;
         break;
      default:
         _mesa_problem(NULL, "unexpected case in parse_constant()");
         values[0] = 0.0F;
         *size = 0;
   }
}

/**
 * \param offset The offset from the address register that we should
 *                address
 *
 * \return 0 on sucess, 1 on error
 */
static GLuint
parse_relative_offset(GLcontext *ctx, const GLubyte **inst,
                      struct arb_program *Program, GLint *offset)
{
   (void) ctx;
   *offset = parse_integer(inst, Program);
   return 0;
}

/**
 * \param  color 0 if color type is primary, 1 if color type is secondary
 * \return 0 on sucess, 1 on error
 */
static GLuint
parse_color_type (GLcontext * ctx, const GLubyte ** inst, struct arb_program *Program,
                  GLint * color)
{
   (void) ctx; (void) Program;
   *color = *(*inst)++ != COLOR_PRIMARY;
   return 0;
}

/**
 * Get an integer corresponding to a generic vertex attribute.
 *
 * \return 0 on sucess, 1 on error
 */
static GLuint
parse_generic_attrib_num(GLcontext *ctx, const GLubyte ** inst,
                       struct arb_program *Program, GLuint *attrib)
{
   GLint i = parse_integer(inst, Program);

   if ((i < 0) || (i >= MAX_VERTEX_GENERIC_ATTRIBS))
   {
      program_error(ctx, Program->Position,
                    "Invalid generic vertex attribute index");
      return 1;
   }

   *attrib = (GLuint) i;

   return 0;
}


/**
 * \param color The index of the color buffer to write into
 * \return 0 on sucess, 1 on error
 */
static GLuint
parse_output_color_num (GLcontext * ctx, const GLubyte ** inst,
                    struct arb_program *Program, GLuint * color)
{
   GLint i = parse_integer (inst, Program);

   if ((i < 0) || (i >= (int)ctx->Const.MaxDrawBuffers)) {
      *color = 0;
      program_error(ctx, Program->Position, "Invalid draw buffer index");
      return 1;
   }

   *color = (GLuint) i;
   return 0;
}


/**
 * Validate the index of a texture coordinate
 *
 * \param coord The texture unit index
 * \return 0 on sucess, 1 on error
 */
static GLuint
parse_texcoord_num (GLcontext * ctx, const GLubyte ** inst,
                    struct arb_program *Program, GLuint * coord)
{
   GLint i = parse_integer (inst, Program);

   if ((i < 0) || (i >= (int)ctx->Const.MaxTextureCoordUnits)) {
      program_error(ctx, Program->Position, "Invalid texture coordinate index");
      return 1;
   }

   *coord = (GLuint) i;
   return 0;
}


/**
 * Validate the index of a texture image unit
 *
 * \param coord The texture unit index
 * \return 0 on sucess, 1 on error
 */
static GLuint
parse_teximage_num (GLcontext * ctx, const GLubyte ** inst,
                    struct arb_program *Program, GLuint * coord)
{
   GLint i = parse_integer (inst, Program);

   if ((i < 0) || (i >= (int)ctx->Const.MaxTextureImageUnits)) {
      char s[100];
      _mesa_snprintf(s, sizeof(s), "Invalid texture image index %d (%u is max)",
                     i, ctx->Const.MaxTextureImageUnits);
      program_error(ctx, Program->Position, s);
      return 1;
   }

   *coord = (GLuint) i;
   return 0;
}


/**
 * \param coord The weight index
 * \return 0 on sucess, 1 on error
 */
static GLuint
parse_weight_num (GLcontext * ctx, const GLubyte ** inst, struct arb_program *Program,
                  GLint * coord)
{
   *coord = parse_integer (inst, Program);

   if ((*coord < 0) || (*coord >= 1)) {
      program_error(ctx, Program->Position, "Invalid weight index");
      return 1;
   }

   return 0;
}

/**
 * \param coord The clip plane index
 * \return 0 on sucess, 1 on error
 */
static GLuint
parse_clipplane_num (GLcontext * ctx, const GLubyte ** inst,
                     struct arb_program *Program, GLint * coord)
{
   *coord = parse_integer (inst, Program);

   if ((*coord < 0) || (*coord >= (GLint) ctx->Const.MaxClipPlanes)) {
      program_error(ctx, Program->Position, "Invalid clip plane index");
      return 1;
   }

   return 0;
}


/**
 * \return 0 on front face, 1 on back face
 */
static GLuint
parse_face_type (const GLubyte ** inst)
{
   switch (*(*inst)++) {
      case FACE_FRONT:
         return 0;

      case FACE_BACK:
         return 1;
   }
   return 0;
}


/**
 * Given a matrix and a modifier token on the binary array, return tokens
 * that _mesa_fetch_state() [program.c] can understand.
 *
 * \param matrix - the matrix we are talking about
 * \param matrix_idx - the index of the matrix we have (for texture & program matricies)
 * \param matrix_modifier - the matrix modifier (trans, inv, etc)
 * \return 0 on sucess, 1 on failure
 */
static GLuint
parse_matrix (GLcontext * ctx, const GLubyte ** inst, struct arb_program *Program,
              GLint * matrix, GLint * matrix_idx, GLint * matrix_modifier)
{
   GLubyte mat = *(*inst)++;

   *matrix_idx = 0;

   switch (mat) {
      case MATRIX_MODELVIEW:
         *matrix = STATE_MODELVIEW_MATRIX;
         *matrix_idx = parse_integer (inst, Program);
         if (*matrix_idx > 0) {
            program_error(ctx, Program->Position,
                          "ARB_vertex_blend not supported");
            return 1;
         }
         break;

      case MATRIX_PROJECTION:
         *matrix = STATE_PROJECTION_MATRIX;
         break;

      case MATRIX_MVP:
         *matrix = STATE_MVP_MATRIX;
         break;

      case MATRIX_TEXTURE:
         *matrix = STATE_TEXTURE_MATRIX;
         *matrix_idx = parse_integer (inst, Program);
         if (*matrix_idx >= (GLint) ctx->Const.MaxTextureUnits) {
            program_error(ctx, Program->Position, "Invalid Texture Unit");
            /* bad *matrix_id */
            return 1;
         }
         break;

         /* This is not currently supported (ARB_matrix_palette) */
      case MATRIX_PALETTE:
         *matrix_idx = parse_integer (inst, Program);
         program_error(ctx, Program->Position,
                       "ARB_matrix_palette not supported");
         return 1;
         break;

      case MATRIX_PROGRAM:
         *matrix = STATE_PROGRAM_MATRIX;
         *matrix_idx = parse_integer (inst, Program);
         if (*matrix_idx >= (GLint) ctx->Const.MaxProgramMatrices) {
            program_error(ctx, Program->Position, "Invalid Program Matrix");
            /* bad *matrix_idx */
            return 1;
         }
         break;
   }

   switch (*(*inst)++) {
      case MATRIX_MODIFIER_IDENTITY:
         *matrix_modifier = 0;
         break;
      case MATRIX_MODIFIER_INVERSE:
         *matrix_modifier = STATE_MATRIX_INVERSE;
         break;
      case MATRIX_MODIFIER_TRANSPOSE:
         *matrix_modifier = STATE_MATRIX_TRANSPOSE;
         break;
      case MATRIX_MODIFIER_INVTRANS:
         *matrix_modifier = STATE_MATRIX_INVTRANS;
         break;
   }

   return 0;
}


/**
 * This parses a state string (rather, the binary version of it) into
 * a 6-token sequence as described in _mesa_fetch_state() [program.c]
 *
 * \param inst         - the start in the binary arry to start working from
 * \param state_tokens - the storage for the 6-token state description
 * \return             - 0 on sucess, 1 on error
 */
static GLuint
parse_state_single_item (GLcontext * ctx, const GLubyte ** inst,
                         struct arb_program *Program,
                         gl_state_index state_tokens[STATE_LENGTH])
{
   GLubyte token = *(*inst)++;

   switch (token) {
      case STATE_MATERIAL_PARSER:
         state_tokens[0] = STATE_MATERIAL;
         state_tokens[1] = parse_face_type (inst);
         switch (*(*inst)++) {
            case MATERIAL_AMBIENT:
               state_tokens[2] = STATE_AMBIENT;
               break;
            case MATERIAL_DIFFUSE:
               state_tokens[2] = STATE_DIFFUSE;
               break;
            case MATERIAL_SPECULAR:
               state_tokens[2] = STATE_SPECULAR;
               break;
            case MATERIAL_EMISSION:
               state_tokens[2] = STATE_EMISSION;
	       break;
            case MATERIAL_SHININESS:
               state_tokens[2] = STATE_SHININESS;
               break;
         }
         break;

      case STATE_LIGHT_PARSER:
         state_tokens[0] = STATE_LIGHT;
         state_tokens[1] = parse_integer (inst, Program);

         /* Check the value of state_tokens[1] against the # of lights */
         if (state_tokens[1] >= (GLint) ctx->Const.MaxLights) {
            program_error(ctx, Program->Position, "Invalid Light Number");
            /* bad state_tokens[1] */
            return 1;
         }

         switch (*(*inst)++) {
            case LIGHT_AMBIENT:
               state_tokens[2] = STATE_AMBIENT;
               break;
            case LIGHT_DIFFUSE:
               state_tokens[2] = STATE_DIFFUSE;
               break;
            case LIGHT_SPECULAR:
               state_tokens[2] = STATE_SPECULAR;
               break;
            case LIGHT_POSITION:
               state_tokens[2] = STATE_POSITION;
               break;
            case LIGHT_ATTENUATION:
               state_tokens[2] = STATE_ATTENUATION;
               break;
            case LIGHT_HALF:
               state_tokens[2] = STATE_HALF_VECTOR;
               break;
            case LIGHT_SPOT_DIRECTION:
               state_tokens[2] = STATE_SPOT_DIRECTION;
               break;
         }
         break;

      case STATE_LIGHT_MODEL:
         switch (*(*inst)++) {
            case LIGHT_MODEL_AMBIENT:
               state_tokens[0] = STATE_LIGHTMODEL_AMBIENT;
               break;
            case LIGHT_MODEL_SCENECOLOR:
               state_tokens[0] = STATE_LIGHTMODEL_SCENECOLOR;
               state_tokens[1] = parse_face_type (inst);
               break;
         }
         break;

      case STATE_LIGHT_PROD:
         state_tokens[0] = STATE_LIGHTPROD;
         state_tokens[1] = parse_integer (inst, Program);

         /* Check the value of state_tokens[1] against the # of lights */
         if (state_tokens[1] >= (GLint) ctx->Const.MaxLights) {
            program_error(ctx, Program->Position, "Invalid Light Number");
            /* bad state_tokens[1] */
            return 1;
         }

         state_tokens[2] = parse_face_type (inst);
         switch (*(*inst)++) {
            case LIGHT_PROD_AMBIENT:
               state_tokens[3] = STATE_AMBIENT;
               break;
            case LIGHT_PROD_DIFFUSE:
               state_tokens[3] = STATE_DIFFUSE;
               break;
            case LIGHT_PROD_SPECULAR:
               state_tokens[3] = STATE_SPECULAR;
               break;
         }
         break;


      case STATE_FOG:
         switch (*(*inst)++) {
            case FOG_COLOR:
               state_tokens[0] = STATE_FOG_COLOR;
               break;
            case FOG_PARAMS:
               state_tokens[0] = STATE_FOG_PARAMS;
               break;
         }
         break;

      case STATE_TEX_ENV:
         state_tokens[1] = parse_integer (inst, Program);
         switch (*(*inst)++) {
            case TEX_ENV_COLOR:
               state_tokens[0] = STATE_TEXENV_COLOR;
               break;
         }
         break;

      case STATE_TEX_GEN:
         {
            GLuint type, coord;

            state_tokens[0] = STATE_TEXGEN;
            /*state_tokens[1] = parse_integer (inst, Program);*/    /* Texture Unit */

            if (parse_texcoord_num (ctx, inst, Program, &coord))
               return 1;
	    state_tokens[1] = coord;

            /* EYE or OBJECT */
            type = *(*inst)++;

            /* 0 - s, 1 - t, 2 - r, 3 - q */
            coord = *(*inst)++;

            if (type == TEX_GEN_EYE) {
               switch (coord) {
                  case COMPONENT_X:
                     state_tokens[2] = STATE_TEXGEN_EYE_S;
                     break;
                  case COMPONENT_Y:
                     state_tokens[2] = STATE_TEXGEN_EYE_T;
                     break;
                  case COMPONENT_Z:
                     state_tokens[2] = STATE_TEXGEN_EYE_R;
                     break;
                  case COMPONENT_W:
                     state_tokens[2] = STATE_TEXGEN_EYE_Q;
                     break;
                  default:
                     _mesa_problem(ctx, "bad texgen component in "
                                   "parse_state_single_item()");
               }
            }
            else {
               switch (coord) {
                  case COMPONENT_X:
                     state_tokens[2] = STATE_TEXGEN_OBJECT_S;
                     break;
                  case COMPONENT_Y:
                     state_tokens[2] = STATE_TEXGEN_OBJECT_T;
                     break;
                  case COMPONENT_Z:
                     state_tokens[2] = STATE_TEXGEN_OBJECT_R;
                     break;
                  case COMPONENT_W:
                     state_tokens[2] = STATE_TEXGEN_OBJECT_Q;
                     break;
                  default:
                     _mesa_problem(ctx, "bad texgen component in "
                                   "parse_state_single_item()");
               }
            }
         }
         break;

      case STATE_DEPTH:
         switch (*(*inst)++) {
            case DEPTH_RANGE:
               state_tokens[0] = STATE_DEPTH_RANGE;
               break;
         }
         break;

      case STATE_CLIP_PLANE:
         state_tokens[0] = STATE_CLIPPLANE;
         if (parse_clipplane_num (ctx, inst, Program,
                                  (GLint *) &state_tokens[1]))
            return 1;
         break;

      case STATE_POINT:
         switch (*(*inst)++) {
            case POINT_SIZE:
               state_tokens[0] = STATE_POINT_SIZE;
               break;

            case POINT_ATTENUATION:
               state_tokens[0] = STATE_POINT_ATTENUATION;
               break;
         }
         break;

         /* XXX: I think this is the correct format for a matrix row */
      case STATE_MATRIX_ROWS:
         if (parse_matrix(ctx, inst, Program,
                          (GLint *) &state_tokens[0],
                          (GLint *) &state_tokens[1],
                          (GLint *) &state_tokens[4]))
            return 1;

         state_tokens[2] = parse_integer (inst, Program);       /* The first row to grab */

         if ((**inst) != 0) {                                   /* Either the last row, 0 */
            state_tokens[3] = parse_integer (inst, Program);
            if (state_tokens[3] < state_tokens[2]) {
               program_error(ctx, Program->Position,
                             "Second matrix index less than the first");
               /* state_tokens[4] vs. state_tokens[3] */
               return 1;
            }
         }
         else {
            state_tokens[3] = state_tokens[2];
            (*inst)++;
         }
         break;
   }

   return 0;
}

/**
 * This parses a state string (rather, the binary version of it) into
 * a 6-token similar for the state fetching code in program.c
 *
 * One might ask, why fetch these parameters into just like  you fetch
 * state when they are already stored in other places?
 *
 * Because of array offsets -> We can stick env/local parameters in the
 * middle of a parameter array and then index someplace into the array
 * when we execute.
 *
 * One optimization might be to only do this for the cases where the
 * env/local parameters end up inside of an array, and leave the
 * single parameters (or arrays of pure env/local pareameters) in their
 * respective register files.
 *
 * For ENV parameters, the format is:
 *    state_tokens[0] = STATE_FRAGMENT_PROGRAM / STATE_VERTEX_PROGRAM
 *    state_tokens[1] = STATE_ENV
 *    state_tokens[2] = the parameter index
 *
 * for LOCAL parameters, the format is:
 *    state_tokens[0] = STATE_FRAGMENT_PROGRAM / STATE_VERTEX_PROGRAM
 *    state_tokens[1] = STATE_LOCAL
 *    state_tokens[2] = the parameter index
 *
 * \param inst         - the start in the binary arry to start working from
 * \param state_tokens - the storage for the 6-token state description
 * \return             - 0 on sucess, 1 on failure
 */
static GLuint
parse_program_single_item (GLcontext * ctx, const GLubyte ** inst,
                           struct arb_program *Program,
                           gl_state_index state_tokens[STATE_LENGTH])
{
   if (Program->Base.Target == GL_FRAGMENT_PROGRAM_ARB)
      state_tokens[0] = STATE_FRAGMENT_PROGRAM;
   else
      state_tokens[0] = STATE_VERTEX_PROGRAM;


   switch (*(*inst)++) {
      case PROGRAM_PARAM_ENV:
         state_tokens[1] = STATE_ENV;
         state_tokens[2] = parse_integer (inst, Program);

         /* Check state_tokens[2] against the number of ENV parameters available */
         if (((Program->Base.Target == GL_FRAGMENT_PROGRAM_ARB) &&
              (state_tokens[2] >= (GLint) ctx->Const.FragmentProgram.MaxEnvParams))
             ||
             ((Program->Base.Target == GL_VERTEX_PROGRAM_ARB) &&
              (state_tokens[2] >= (GLint) ctx->Const.VertexProgram.MaxEnvParams))) {
            program_error(ctx, Program->Position,
                          "Invalid Program Env Parameter");
            /* bad state_tokens[2] */
            return 1;
         }

         break;

      case PROGRAM_PARAM_LOCAL:
         state_tokens[1] = STATE_LOCAL;
         state_tokens[2] = parse_integer (inst, Program);

         /* Check state_tokens[2] against the number of LOCAL parameters available */
         if (((Program->Base.Target == GL_FRAGMENT_PROGRAM_ARB) &&
              (state_tokens[2] >= (GLint) ctx->Const.FragmentProgram.MaxLocalParams))
             ||
             ((Program->Base.Target == GL_VERTEX_PROGRAM_ARB) &&
              (state_tokens[2] >= (GLint) ctx->Const.VertexProgram.MaxLocalParams))) {
            program_error(ctx, Program->Position,
                          "Invalid Program Local Parameter");
            /* bad state_tokens[2] */
            return 1;
         }
         break;
   }

   return 0;
}

/**
 * For ARB_vertex_program, programs are not allowed to use both an explicit
 * vertex attribute and a generic vertex attribute corresponding to the same
 * state. See section 2.14.3.1 of the GL_ARB_vertex_program spec.
 *
 * This will walk our var_cache and make sure that nobody does anything fishy.
 *
 * \return 0 on sucess, 1 on error
 */
static GLuint
generic_attrib_check(struct var_cache *vc_head)
{
   int a;
   struct var_cache *curr;
   GLboolean explicitAttrib[MAX_VERTEX_GENERIC_ATTRIBS],
      genericAttrib[MAX_VERTEX_GENERIC_ATTRIBS];

   for (a=0; a<MAX_VERTEX_GENERIC_ATTRIBS; a++) {
      explicitAttrib[a] = GL_FALSE;
      genericAttrib[a] = GL_FALSE;
   }

   curr = vc_head;
   while (curr) {
      if (curr->type == vt_attrib) {
         if (curr->attrib_is_generic) {
            GLuint attr = (curr->attrib_binding == 0)
               ? 0 : (curr->attrib_binding - VERT_ATTRIB_GENERIC0);
            assert(attr < MAX_VERTEX_GENERIC_ATTRIBS);
            genericAttrib[attr] = GL_TRUE;
         }
         else {
            assert(curr->attrib_binding < MAX_VERTEX_GENERIC_ATTRIBS);
            explicitAttrib[ curr->attrib_binding ] = GL_TRUE;
         }
      }

      curr = curr->next;
   }

   for (a=0; a<MAX_VERTEX_GENERIC_ATTRIBS; a++) {
      if ((explicitAttrib[a]) && (genericAttrib[a]))
         return 1;
   }

   return 0;
}

/**
 * This will handle the binding side of an ATTRIB var declaration
 *
 * \param inputReg  returns the input register index, one of the
 *                  VERT_ATTRIB_* or FRAG_ATTRIB_* values.
 * \return returns 0 on success, 1 on error
 */
static GLuint
parse_attrib_binding(GLcontext * ctx, const GLubyte ** inst,
                     struct arb_program *Program,
                     GLuint *inputReg, GLuint *is_generic)
{
   GLint err = 0;

   *is_generic = 0;

   if (Program->Base.Target == GL_FRAGMENT_PROGRAM_ARB) {
      switch (*(*inst)++) {
         case FRAGMENT_ATTRIB_COLOR:
            {
               GLint coord;
               err = parse_color_type (ctx, inst, Program, &coord);
               *inputReg = FRAG_ATTRIB_COL0 + coord;
            }
            break;
         case FRAGMENT_ATTRIB_TEXCOORD:
            {
               GLuint texcoord = 0;
               err = parse_texcoord_num (ctx, inst, Program, &texcoord);
               *inputReg = FRAG_ATTRIB_TEX0 + texcoord;
            }
            break;
         case FRAGMENT_ATTRIB_FOGCOORD:
            *inputReg = FRAG_ATTRIB_FOGC;
            break;
         case FRAGMENT_ATTRIB_POSITION:
            *inputReg = FRAG_ATTRIB_WPOS;
            break;
         default:
            err = 1;
            break;
      }
   }
   else {
      switch (*(*inst)++) {
         case VERTEX_ATTRIB_POSITION:
            *inputReg = VERT_ATTRIB_POS;
            break;

         case VERTEX_ATTRIB_WEIGHT:
            {
               GLint weight;
               err = parse_weight_num (ctx, inst, Program, &weight);
               *inputReg = VERT_ATTRIB_WEIGHT;
#if 1
               /* hack for Warcraft (see bug 8060) */
               _mesa_warning(ctx, "Application error: vertex program uses 'vertex.weight' but GL_ARB_vertex_blend not supported.");
               break;
#else
               program_error(ctx, Program->Position,
                             "ARB_vertex_blend not supported");
               return 1;
#endif
            }

         case VERTEX_ATTRIB_NORMAL:
            *inputReg = VERT_ATTRIB_NORMAL;
            break;

         case VERTEX_ATTRIB_COLOR:
            {
               GLint color;
               err = parse_color_type (ctx, inst, Program, &color);
               if (color) {
                  *inputReg = VERT_ATTRIB_COLOR1;
               }
               else {
                  *inputReg = VERT_ATTRIB_COLOR0;
               }
            }
            break;

         case VERTEX_ATTRIB_FOGCOORD:
            *inputReg = VERT_ATTRIB_FOG;
            break;

         case VERTEX_ATTRIB_TEXCOORD:
            {
               GLuint unit = 0;
               err = parse_texcoord_num (ctx, inst, Program, &unit);
               *inputReg = VERT_ATTRIB_TEX0 + unit;
            }
            break;

         case VERTEX_ATTRIB_MATRIXINDEX:
            /* Not supported at this time */
            {
               const char *msg = "ARB_palette_matrix not supported";
               parse_integer (inst, Program);
               program_error(ctx, Program->Position, msg);
            }
            return 1;

         case VERTEX_ATTRIB_GENERIC:
            {
               GLuint attrib;
               err = parse_generic_attrib_num(ctx, inst, Program, &attrib);
               if (!err) {
                  *is_generic = 1;
                  /* Add VERT_ATTRIB_GENERIC0 here because ARB_vertex_program's
                   * attributes do not alias the conventional vertex
                   * attributes.
                   */
                  if (attrib > 0)
                     *inputReg = attrib + VERT_ATTRIB_GENERIC0;
                  else
                     *inputReg = 0;
               }
            }
            break;

         default:
            err = 1;
            break;
      }
   }

   if (err) {
      program_error(ctx, Program->Position, "Bad attribute binding");
   }

   return err;
}


/**
 * This translates between a binary token for an output variable type
 * and the mesa token for the same thing.
 *
 * \param inst       The parsed tokens
 * \param outputReg  Returned index/number of the output register,
 *                   one of the VERT_RESULT_* or FRAG_RESULT_* values.
 */
static GLuint
parse_result_binding(GLcontext *ctx, const GLubyte **inst,
                     GLuint *outputReg, struct arb_program *Program)
{
   const GLubyte token = *(*inst)++;

   switch (token) {
      case FRAGMENT_RESULT_COLOR:
         if (Program->Base.Target == GL_FRAGMENT_PROGRAM_ARB) {
            GLuint out_color;

            /* This gets result of the color buffer we're supposed to 
             * draw into.  This pertains to GL_ARB_draw_buffers.
             */
            parse_output_color_num(ctx, inst, Program, &out_color);
            ASSERT(out_color < MAX_DRAW_BUFFERS);
            *outputReg = FRAG_RESULT_COLOR;
         }
         else {
            /* for vtx programs, this is VERTEX_RESULT_POSITION */
            *outputReg = VERT_RESULT_HPOS;
         }
         break;

      case FRAGMENT_RESULT_DEPTH:
         if (Program->Base.Target == GL_FRAGMENT_PROGRAM_ARB) {
            /* for frag programs, this is FRAGMENT_RESULT_DEPTH */
            *outputReg = FRAG_RESULT_DEPTH;
         }
         else {
            /* for vtx programs, this is VERTEX_RESULT_COLOR */
            GLint color_type;
            GLuint face_type = parse_face_type(inst);
	    GLint err = parse_color_type(ctx, inst, Program, &color_type);
            if (err)
               return 1;

            if (face_type) {
               /* back face */
               if (color_type) {
                  *outputReg = VERT_RESULT_BFC1; /* secondary color */
               }
               else {
                  *outputReg = VERT_RESULT_BFC0; /* primary color */
               }
            }
            else {
               /* front face */
               if (color_type) {
                  *outputReg = VERT_RESULT_COL1; /* secondary color */
               }
               /* primary color */
               else {
                  *outputReg = VERT_RESULT_COL0; /* primary color */
               }
            }
         }
         break;

      case VERTEX_RESULT_FOGCOORD:
         *outputReg = VERT_RESULT_FOGC;
         break;

      case VERTEX_RESULT_POINTSIZE:
         *outputReg = VERT_RESULT_PSIZ;
         break;

      case VERTEX_RESULT_TEXCOORD:
         {
            GLuint unit;
            if (parse_texcoord_num (ctx, inst, Program, &unit))
               return 1;
            *outputReg = VERT_RESULT_TEX0 + unit;
         }
         break;
   }

   Program->Base.OutputsWritten |= (1 << *outputReg);

   return 0;
}


/**
 * This handles the declaration of ATTRIB variables
 *
 * XXX: Still needs
 *      parse_vert_attrib_binding(), or something like that
 *
 * \return 0 on sucess, 1 on error
 */
static GLint
parse_attrib (GLcontext * ctx, const GLubyte ** inst, struct var_cache **vc_head,
              struct arb_program *Program)
{
   GLuint found;
   struct var_cache *attrib_var;

   attrib_var = parse_string (inst, vc_head, Program, &found);
   Program->Position = parse_position (inst);
   if (found) {
      program_error2(ctx, Program->Position,
                     "Duplicate variable declaration",
                     (char *) attrib_var->name);
      return 1;
   }

   attrib_var->type = vt_attrib;

   if (parse_attrib_binding(ctx, inst, Program, &attrib_var->attrib_binding,
                            &attrib_var->attrib_is_generic))
      return 1;

   if (generic_attrib_check(*vc_head)) {
      program_error(ctx, Program->Position,
                    "Cannot use both a generic vertex attribute "
                    "and a specific attribute of the same type");
      return 1;
   }

   Program->Base.NumAttributes++;
   return 0;
}

/**
 * \param use -- TRUE if we're called when declaring implicit parameters,
 *               FALSE if we're declaraing variables. This has to do with
 *               if we get a signed or unsigned float for scalar constants
 */
static GLuint
parse_param_elements (GLcontext * ctx, const GLubyte ** inst,
                      struct var_cache *param_var,
                      struct arb_program *Program, GLboolean use)
{
   GLint idx;
   GLuint err = 0;
   gl_state_index state_tokens[STATE_LENGTH] = {0, 0, 0, 0, 0};

   GLubyte token = *(*inst)++;

   switch (token) {
      case PARAM_STATE_ELEMENT:
         if (parse_state_single_item (ctx, inst, Program, state_tokens))
            return 1;

         /* If we adding STATE_MATRIX that has multiple rows, we need to
          * unroll it and call _mesa_add_state_reference() for each row
          */
         if ((state_tokens[0] == STATE_MODELVIEW_MATRIX ||
              state_tokens[0] == STATE_PROJECTION_MATRIX ||
              state_tokens[0] == STATE_MVP_MATRIX ||
              state_tokens[0] == STATE_TEXTURE_MATRIX ||
              state_tokens[0] == STATE_PROGRAM_MATRIX)
             && (state_tokens[2] != state_tokens[3])) {
            GLint row;
            const GLint first_row = state_tokens[2];
            const GLint last_row = state_tokens[3];

            for (row = first_row; row <= last_row; row++) {
               state_tokens[2] = state_tokens[3] = row;

               idx = _mesa_add_state_reference(Program->Base.Parameters,
                                               state_tokens);
               if (param_var->param_binding_begin == ~0U)
                  param_var->param_binding_begin = idx;
               param_var->param_binding_length++;
            }
         }
         else {
            idx = _mesa_add_state_reference(Program->Base.Parameters,
                                            state_tokens);
            if (param_var->param_binding_begin == ~0U)
               param_var->param_binding_begin = idx;
            param_var->param_binding_length++;
         }
         break;

      case PARAM_PROGRAM_ELEMENT:
         if (parse_program_single_item (ctx, inst, Program, state_tokens))
            return 1;
         idx = _mesa_add_state_reference (Program->Base.Parameters, state_tokens);
         if (param_var->param_binding_begin == ~0U)
            param_var->param_binding_begin = idx;
         param_var->param_binding_length++;

         /* Check if there is more: 0 -> we're done, else its an integer */
         if (**inst) {
            GLuint out_of_range, new_idx;
            GLuint start_idx = state_tokens[2] + 1;
            GLuint end_idx = parse_integer (inst, Program);

            out_of_range = 0;
            if (Program->Base.Target == GL_FRAGMENT_PROGRAM_ARB) {
               if (((state_tokens[1] == STATE_ENV)
                    && (end_idx >= ctx->Const.FragmentProgram.MaxEnvParams))
                   || ((state_tokens[1] == STATE_LOCAL)
                       && (end_idx >=
                           ctx->Const.FragmentProgram.MaxLocalParams)))
                  out_of_range = 1;
            }
            else {
               if (((state_tokens[1] == STATE_ENV)
                    && (end_idx >= ctx->Const.VertexProgram.MaxEnvParams))
                   || ((state_tokens[1] == STATE_LOCAL)
                       && (end_idx >=
                           ctx->Const.VertexProgram.MaxLocalParams)))
                  out_of_range = 1;
            }
            if (out_of_range) {
               program_error(ctx, Program->Position,
                             "Invalid Program Parameter"); /*end_idx*/
               return 1;
            }

            for (new_idx = start_idx; new_idx <= end_idx; new_idx++) {
               state_tokens[2] = new_idx;
               idx = _mesa_add_state_reference(Program->Base.Parameters,
                                               state_tokens);
               param_var->param_binding_length++;
            }
         }
         else {
            (*inst)++;
         }
         break;

      case PARAM_CONSTANT:
         /* parsing something like {1.0, 2.0, 3.0, 4.0} */
         {
            GLfloat const_values[4];
            GLint size;
            parse_constant(inst, const_values, &size, Program, use);
            if (param_var->name[0] == ' ') {
               /* this is an unnamed constant */
               idx = _mesa_add_unnamed_constant(Program->Base.Parameters,
                                                const_values, size,
                                                &param_var->swizzle);
            }
            else {
               /* named parameter/constant */
               idx = _mesa_add_named_constant(Program->Base.Parameters,
                                              (char *) param_var->name,
                                              const_values, size);
            }
            if (param_var->param_binding_begin == ~0U)
               param_var->param_binding_begin = idx;
            param_var->param_binding_type = PROGRAM_STATE_VAR;
            /* Note: when we reference this parameter in an instruction later,
             * we'll check if it's really a constant/immediate and set the
             * instruction register type appropriately.
             */
            param_var->param_binding_length++;
         }
         break;

      default:
         program_error(ctx, Program->Position,
                       "Unexpected token (in parse_param_elements())");
         return 1;
   }

   Program->Base.NumParameters = Program->Base.Parameters->NumParameters;

   /* Make sure we haven't blown past our parameter limits */
   if (((Program->Base.Target == GL_VERTEX_PROGRAM_ARB) &&
        (Program->Base.NumParameters >
         ctx->Const.VertexProgram.MaxLocalParams))
       || ((Program->Base.Target == GL_FRAGMENT_PROGRAM_ARB)
           && (Program->Base.NumParameters >
               ctx->Const.FragmentProgram.MaxLocalParams))) {
      program_error(ctx, Program->Position, "Too many parameter variables");
      return 1;
   }

   return err;
}


/**
 * This picks out PARAM program parameter bindings.
 *
 * XXX: This needs to be stressed & tested
 *
 * \return 0 on sucess, 1 on error
 */
static GLuint
parse_param (GLcontext * ctx, const GLubyte ** inst, struct var_cache **vc_head,
             struct arb_program *Program)
{
   GLuint found, err;
   GLint specified_length;
   struct var_cache *param_var;

   err = 0;
   param_var = parse_string (inst, vc_head, Program, &found);
   Program->Position = parse_position (inst);

   if (found) {
      program_error2(ctx, Program->Position,
                     "Duplicate variable declaration",
                     (char *) param_var->name);
      return 1;
   }

   specified_length = parse_integer (inst, Program);

   if (specified_length < 0) {
      program_error(ctx, Program->Position, "Negative parameter array length");
      return 1;
   }

   param_var->type = vt_param;
   param_var->param_binding_length = 0;

   /* Right now, everything is shoved into the main state register file.
    *
    * In the future, it would be nice to leave things ENV/LOCAL params
    * in their respective register files, if possible
    */
   param_var->param_binding_type = PROGRAM_STATE_VAR;

   /* Remember to:
    * *   - add each guy to the parameter list
    * *   - increment the param_var->param_binding_len
    * *   - store the param_var->param_binding_begin for the first one
    * *   - compare the actual len to the specified len at the end
    */
   while (**inst != PARAM_NULL) {
      if (parse_param_elements (ctx, inst, param_var, Program, GL_FALSE))
         return 1;
   }

   /* Test array length here! */
   if (specified_length) {
      if (specified_length != (int)param_var->param_binding_length) {
         program_error(ctx, Program->Position,
              "Declared parameter array length does not match parameter list");
         return 1;
      }
   }

   (*inst)++;

   return 0;
}

/**
 *
 */
static GLuint
parse_param_use (GLcontext * ctx, const GLubyte ** inst, struct var_cache **vc_head,
                 struct arb_program *Program, struct var_cache **new_var)
{
   struct var_cache *param_var;

   /* First, insert a dummy entry into the var_cache */
   var_cache_create (&param_var);
   param_var->name = (const GLubyte *) " ";
   param_var->type = vt_param;

   param_var->param_binding_length = 0;
   /* Don't fill in binding_begin; We use the default value of -1
    * to tell if its already initialized, elsewhere.
    *
    * param_var->param_binding_begin  = 0;
    */
   param_var->param_binding_type = PROGRAM_STATE_VAR;

   var_cache_append (vc_head, param_var);

   /* Then fill it with juicy parameter goodness */
   if (parse_param_elements (ctx, inst, param_var, Program, GL_TRUE))
      return 1;

   *new_var = param_var;

   return 0;
}


/**
 * This handles the declaration of TEMP variables
 *
 * \return 0 on sucess, 1 on error
 */
static GLuint
parse_temp (GLcontext * ctx, const GLubyte ** inst, struct var_cache **vc_head,
            struct arb_program *Program)
{
   GLuint found;
   struct var_cache *temp_var;

   while (**inst != 0) {
      temp_var = parse_string (inst, vc_head, Program, &found);
      Program->Position = parse_position (inst);
      if (found) {
         program_error2(ctx, Program->Position,
                        "Duplicate variable declaration",
                        (char *) temp_var->name);
         return 1;
      }

      temp_var->type = vt_temp;

      if (((Program->Base.Target == GL_FRAGMENT_PROGRAM_ARB) &&
           (Program->Base.NumTemporaries >=
            ctx->Const.FragmentProgram.MaxTemps))
          || ((Program->Base.Target == GL_VERTEX_PROGRAM_ARB)
              && (Program->Base.NumTemporaries >=
                  ctx->Const.VertexProgram.MaxTemps))) {
         program_error(ctx, Program->Position,
                       "Too many TEMP variables declared");
         return 1;
      }

      temp_var->temp_binding = Program->Base.NumTemporaries;
      Program->Base.NumTemporaries++;
   }
   (*inst)++;

   return 0;
}

/**
 * This handles variables of the OUTPUT variety
 *
 * \return 0 on sucess, 1 on error
 */
static GLuint
parse_output (GLcontext * ctx, const GLubyte ** inst, struct var_cache **vc_head,
              struct arb_program *Program)
{
   GLuint found;
   struct var_cache *output_var;
   GLuint err;

   output_var = parse_string (inst, vc_head, Program, &found);
   Program->Position = parse_position (inst);
   if (found) {
      program_error2(ctx, Program->Position,
                     "Duplicate variable declaration",
                     (char *) output_var->name);
      return 1;
   }

   output_var->type = vt_output;

   err = parse_result_binding(ctx, inst, &output_var->output_binding, Program);
   return err;
}

/**
 * This handles variables of the ALIAS kind
 *
 * \return 0 on sucess, 1 on error
 */
static GLuint
parse_alias (GLcontext * ctx, const GLubyte ** inst, struct var_cache **vc_head,
             struct arb_program *Program)
{
   GLuint found;
   struct var_cache *temp_var;

   temp_var = parse_string (inst, vc_head, Program, &found);
   Program->Position = parse_position (inst);

   if (found) {
      program_error2(ctx, Program->Position,
                    "Duplicate variable declaration",
                     (char *) temp_var->name);
      return 1;
   }

   temp_var->type = vt_alias;
   temp_var->alias_binding =  parse_string (inst, vc_head, Program, &found);
   Program->Position = parse_position (inst);

   if (!found)
   {
      program_error2(ctx, Program->Position,
                     "Undefined alias value",
                     (char *) temp_var->alias_binding->name);
      return 1;
   }

   return 0;
}

/**
 * This handles variables of the ADDRESS kind
 *
 * \return 0 on sucess, 1 on error
 */
static GLuint
parse_address (GLcontext * ctx, const GLubyte ** inst, struct var_cache **vc_head,
               struct arb_program *Program)
{
   GLuint found;
   struct var_cache *temp_var;

   while (**inst != 0) {
      temp_var = parse_string (inst, vc_head, Program, &found);
      Program->Position = parse_position (inst);
      if (found) {
         program_error2(ctx, Program->Position,
                        "Duplicate variable declaration",
                        (char *) temp_var->name);
         return 1;
      }

      temp_var->type = vt_address;

      if (Program->Base.NumAddressRegs >=
          ctx->Const.VertexProgram.MaxAddressRegs) {
         const char *msg = "Too many ADDRESS variables declared";
         program_error(ctx, Program->Position, msg);
         return 1;
      }

      temp_var->address_binding = Program->Base.NumAddressRegs;
      Program->Base.NumAddressRegs++;
   }
   (*inst)++;

   return 0;
}

/**
 * Parse a program declaration
 *
 * \return 0 on sucess, 1 on error
 */
static GLint
parse_declaration (GLcontext * ctx, const GLubyte ** inst, struct var_cache **vc_head,
                   struct arb_program *Program)
{
   GLint err = 0;

   switch (*(*inst)++) {
      case ADDRESS:
         err = parse_address (ctx, inst, vc_head, Program);
         break;

      case ALIAS:
         err = parse_alias (ctx, inst, vc_head, Program);
         break;

      case ATTRIB:
         err = parse_attrib (ctx, inst, vc_head, Program);
         break;

      case OUTPUT:
         err = parse_output (ctx, inst, vc_head, Program);
         break;

      case PARAM:
         err = parse_param (ctx, inst, vc_head, Program);
         break;

      case TEMP:
         err = parse_temp (ctx, inst, vc_head, Program);
         break;
   }

   return err;
}

/**
 * Handle the parsing out of a masked destination register, either for a
 * vertex or fragment program.
 *
 * If we are a vertex program, make sure we don't write to
 * result.position if we have specified that the program is
 * position invariant
 *
 * \param File      - The register file we write to
 * \param Index     - The register index we write to
 * \param WriteMask - The mask controlling which components we write (1->write)
 *
 * \return 0 on sucess, 1 on error
 */
static GLuint
parse_masked_dst_reg (GLcontext * ctx, const GLubyte ** inst,
                      struct var_cache **vc_head, struct arb_program *Program,
                      gl_register_file *File, GLuint *Index, GLint *WriteMask)
{
   GLuint tmp, result;
   struct var_cache *dst;

   /* We either have a result register specified, or a
    * variable that may or may not be writable
    */
   switch (*(*inst)++) {
      case REGISTER_RESULT:
         if (parse_result_binding(ctx, inst, Index, Program))
            return 1;
         *File = PROGRAM_OUTPUT;
         break;

      case REGISTER_ESTABLISHED_NAME:
         dst = parse_string (inst, vc_head, Program, &result);
         Program->Position = parse_position (inst);

         /* If the name has never been added to our symbol table, we're hosed */
         if (!result) {
            program_error(ctx, Program->Position, "0: Undefined variable");
            return 1;
         }

         switch (dst->type) {
            case vt_output:
               *File = PROGRAM_OUTPUT;
               *Index = dst->output_binding;
               break;

            case vt_temp:
               *File = PROGRAM_TEMPORARY;
               *Index = dst->temp_binding;
               break;

               /* If the var type is not vt_output or vt_temp, no go */
            default:
               program_error(ctx, Program->Position,
                             "Destination register is read only");
               return 1;
         }
         break;

      default:
         program_error(ctx, Program->Position,
                       "Unexpected opcode in parse_masked_dst_reg()");
         return 1;
   }


   /* Position invariance test */
   /* This test is done now in syntax portion - when position invariance OPTION
      is specified, "result.position" rule is disabled so there is no way
      to write the position
   */
   /*if ((Program->HintPositionInvariant) && (*File == PROGRAM_OUTPUT) &&
      (*Index == 0))   {
      program_error(ctx, Program->Position,
                  "Vertex program specified position invariance and wrote vertex position");
   }*/

   /* And then the mask.
    *  w,a -> bit 0
    *  z,b -> bit 1
    *  y,g -> bit 2
    *  x,r -> bit 3
    *
    * ==> Need to reverse the order of bits for this!
    */
   tmp =  (GLint) *(*inst)++;
   *WriteMask = (((tmp>>3) & 0x1) |
		 ((tmp>>1) & 0x2) |
		 ((tmp<<1) & 0x4) |
		 ((tmp<<3) & 0x8));

   return 0;
}


/**
 * Handle the parsing of a address register
 *
 * \param Index     - The register index we write to
 *
 * \return 0 on sucess, 1 on error
 */
static GLuint
parse_address_reg (GLcontext * ctx, const GLubyte ** inst,
                          struct var_cache **vc_head,
                          struct arb_program *Program, GLint * Index)
{
   struct var_cache *dst;
   GLuint result;

   *Index = 0; /* XXX */

   dst = parse_string (inst, vc_head, Program, &result);
   Program->Position = parse_position (inst);

   /* If the name has never been added to our symbol table, we're hosed */
   if (!result) {
      program_error(ctx, Program->Position, "Undefined variable");
      return 1;
   }

   if (dst->type != vt_address) {
      program_error(ctx, Program->Position, "Variable is not of type ADDRESS");
      return 1;
   }

   return 0;
}

#if 0 /* unused */
/**
 * Handle the parsing out of a masked address register
 *
 * \param Index     - The register index we write to
 * \param WriteMask - The mask controlling which components we write (1->write)
 *
 * \return 0 on sucess, 1 on error
 */
static GLuint
parse_masked_address_reg (GLcontext * ctx, const GLubyte ** inst,
                          struct var_cache **vc_head,
                          struct arb_program *Program, GLint * Index,
                          GLboolean * WriteMask)
{
   if (parse_address_reg (ctx, inst, vc_head, Program, Index))
      return 1;

   /* This should be 0x8 */
   (*inst)++;

   /* Writemask of .x is implied */
   WriteMask[0] = 1;
   WriteMask[1] = WriteMask[2] = WriteMask[3] = 0;

   return 0;
}
#endif

/**
 * Parse out a swizzle mask.
 *
 * Basically convert COMPONENT_X/Y/Z/W to SWIZZLE_X/Y/Z/W
 *
 * The len parameter allows us to grab 4 components for a vector
 * swizzle, or just 1 component for a scalar src register selection
 */
static void
parse_swizzle_mask(const GLubyte ** inst, GLubyte *swizzle, GLint len)
{
   GLint i;

   for (i = 0; i < 4; i++)
      swizzle[i] = i;

   for (i = 0; i < len; i++) {
      switch (*(*inst)++) {
         case COMPONENT_X:
            swizzle[i] = SWIZZLE_X;
            break;
         case COMPONENT_Y:
            swizzle[i] = SWIZZLE_Y;
            break;
         case COMPONENT_Z:
            swizzle[i] = SWIZZLE_Z;
            break;
         case COMPONENT_W:
            swizzle[i] = SWIZZLE_W;
            break;
         default:
            _mesa_problem(NULL, "bad component in parse_swizzle_mask()");
            return;
      }
   }

   if (len == 1)
      swizzle[1] = swizzle[2] = swizzle[3] = swizzle[0];
}


/**
 * Parse an extended swizzle mask which is a sequence of
 * four x/y/z/w/0/1 tokens.
 * \return swizzle  four swizzle values
 * \return negateMask  four element bitfield
 */
static void
parse_extended_swizzle_mask(const GLubyte **inst, GLubyte swizzle[4],
                            GLubyte *negateMask)
{
   GLint i;

   *negateMask = 0x0;
   for (i = 0; i < 4; i++) {
      GLubyte swz;
      if (parse_sign(inst) == -1)
         *negateMask |= (1 << i);

      swz = *(*inst)++;

      switch (swz) {
         case COMPONENT_0:
            swizzle[i] = SWIZZLE_ZERO;
            break;
         case COMPONENT_1:
            swizzle[i] = SWIZZLE_ONE;
            break;
         case COMPONENT_X:
            swizzle[i] = SWIZZLE_X;
            break;
         case COMPONENT_Y:
            swizzle[i] = SWIZZLE_Y;
            break;
         case COMPONENT_Z:
            swizzle[i] = SWIZZLE_Z;
            break;
         case COMPONENT_W:
            swizzle[i] = SWIZZLE_W;
            break;
         default:
            _mesa_problem(NULL, "bad case in parse_extended_swizzle_mask()");
            return;
      }
   }
}


static GLuint
parse_src_reg (GLcontext * ctx, const GLubyte ** inst,
               struct var_cache **vc_head,
               struct arb_program *Program,
               gl_register_file * File, GLint * Index, GLuint *swizzle,
               GLboolean *IsRelOffset )
{
   struct var_cache *src;
   GLuint binding, is_generic, found;
   GLint offset;

   *IsRelOffset = 0;

   *swizzle = SWIZZLE_XYZW; /* default */

   /* And the binding for the src */
   switch (*(*inst)++) {
      case REGISTER_ATTRIB:
         if (parse_attrib_binding
             (ctx, inst, Program, &binding, &is_generic))
            return 1;
         *File = PROGRAM_INPUT;
         *Index = binding;

         /* We need to insert a dummy variable into the var_cache so we can
          * catch generic vertex attrib aliasing errors
          */
         var_cache_create(&src);
         src->type = vt_attrib;
         src->name = (const GLubyte *) "Dummy Attrib Variable";
         src->attrib_binding = binding;
         src->attrib_is_generic = is_generic;
         var_cache_append(vc_head, src);
         if (generic_attrib_check(*vc_head)) {
            program_error(ctx, Program->Position,
                          "Cannot use both a generic vertex attribute "
                          "and a specific attribute of the same type");
            return 1;
         }
         break;

      case REGISTER_PARAM:
         switch (**inst) {
            case PARAM_ARRAY_ELEMENT:
               (*inst)++;
               src = parse_string (inst, vc_head, Program, &found);
               Program->Position = parse_position (inst);

               if (!found) {
                  program_error2(ctx, Program->Position,
                                 "Undefined variable",
                                 (char *) src->name);
                  return 1;
               }

               *File = (gl_register_file) src->param_binding_type;

               switch (*(*inst)++) {
                  case ARRAY_INDEX_ABSOLUTE:
                     offset = parse_integer (inst, Program);

                     if ((offset < 0)
                         || (offset >= (int)src->param_binding_length)) {
                        program_error(ctx, Program->Position,
                                      "Index out of range");
                        /* offset, src->name */
                        return 1;
                     }

                     *Index = src->param_binding_begin + offset;
                     *swizzle = src->swizzle;
                     break;

                  case ARRAY_INDEX_RELATIVE:
                     {
                        GLint addr_reg_idx, rel_off;

                        /* First, grab the address regiseter */
                        if (parse_address_reg (ctx, inst, vc_head, Program, &addr_reg_idx))
                           return 1;

                        /* And the .x */
                        ((*inst)++);
                        ((*inst)++);
                        ((*inst)++);
                        ((*inst)++);

                        /* Then the relative offset */
                        if (parse_relative_offset(ctx, inst, Program, &rel_off)) return 1;

                        /* And store it properly */
                        *Index = src->param_binding_begin + rel_off;
                        *IsRelOffset = 1;
                        *swizzle = src->swizzle;
                     }
                     break;
               }
               break;

            default:
               if (parse_param_use (ctx, inst, vc_head, Program, &src))
                  return 1;

               *File = (gl_register_file) src->param_binding_type;
               *Index = src->param_binding_begin;
               *swizzle = src->swizzle;
               break;
         }
         break;

      case REGISTER_ESTABLISHED_NAME:
         src = parse_string (inst, vc_head, Program, &found);
         Program->Position = parse_position (inst);

         /* If the name has never been added to our symbol table, we're hosed */
         if (!found) {
            program_error(ctx, Program->Position,
                          "3: Undefined variable"); /* src->name */
            return 1;
         }

         switch (src->type) {
            case vt_attrib:
               *File = PROGRAM_INPUT;
               *Index = src->attrib_binding;
               break;

               /* XXX: We have to handle offsets someplace in here!  -- or are those above? */
            case vt_param:
               *File = (gl_register_file) src->param_binding_type;
               *Index = src->param_binding_begin;
               break;

            case vt_temp:
               *File = PROGRAM_TEMPORARY;
               *Index = src->temp_binding;
               break;

               /* If the var type is vt_output no go */
            default:
               program_error(ctx, Program->Position,
                             "destination register is read only");
               /* bad src->name */
               return 1;
         }
         break;

      default:
         program_error(ctx, Program->Position,
                       "Unknown token in parse_src_reg");
         return 1;
   }

   if (*File == PROGRAM_STATE_VAR) {
      gl_register_file file;

      /* If we're referencing the Program->Parameters[] array, check if the
       * parameter is really a constant/literal.  If so, set File to CONSTANT.
       */
      assert(*Index < (GLint) Program->Base.Parameters->NumParameters);
      file = Program->Base.Parameters->Parameters[*Index].Type;
      if (file == PROGRAM_CONSTANT)
         *File = PROGRAM_CONSTANT;
   }

   /* Add attributes to InputsRead only if they are used the program.
    * This avoids the handling of unused ATTRIB declarations in the drivers. */
   if (*File == PROGRAM_INPUT)
      Program->Base.InputsRead |= (1 << *Index);

   return 0;
}


static GLuint
swizzle_swizzle(GLuint baseSwizzle, const GLubyte swizzle[4])
{
   GLuint i, swz, s[4];
   for (i = 0; i < 4; i++) {
      GLuint c = swizzle[i];
      if (c <= SWIZZLE_W)
         s[i] = GET_SWZ(baseSwizzle, c);
      else
         s[i] = c;
   }
   swz = MAKE_SWIZZLE4(s[0], s[1], s[2], s[3]);
   return swz;
}

/**
 * Parse vertex/fragment program vector source register.
 */
static GLuint
parse_vector_src_reg(GLcontext *ctx, const GLubyte **inst,
                     struct var_cache **vc_head,
                     struct arb_program *program,
                     struct prog_src_register *reg)
{
   gl_register_file file;
   GLint index;
   GLubyte negateMask;
   GLubyte swizzle[4];
   GLboolean isRelOffset;
   GLuint baseSwizzle;

   /* Grab the sign */
   negateMask = (parse_sign (inst) == -1) ? NEGATE_XYZW : NEGATE_NONE;

   /* And the src reg */
   if (parse_src_reg(ctx, inst, vc_head, program, &file, &index, &baseSwizzle,
                     &isRelOffset))
      return 1;

   /* finally, the swizzle */
   parse_swizzle_mask(inst, swizzle, 4);

   reg->File = file;
   reg->Index = index;
   reg->Swizzle = swizzle_swizzle(baseSwizzle, swizzle);
   reg->Negate = negateMask;
   reg->RelAddr = isRelOffset;
   return 0;
}


/**
 * Parse vertex/fragment program scalar source register.
 */
static GLuint
parse_scalar_src_reg(GLcontext *ctx, const GLubyte **inst,
                     struct var_cache **vc_head,
                     struct arb_program *program,
                     struct prog_src_register *reg)
{
   gl_register_file file;
   GLint index;
   GLubyte negateMask;
   GLubyte swizzle[4];
   GLboolean isRelOffset;
   GLuint baseSwizzle;

   /* Grab the sign */
   negateMask = (parse_sign (inst) == -1) ? NEGATE_XYZW : NEGATE_NONE;

   /* And the src reg */
   if (parse_src_reg(ctx, inst, vc_head, program, &file, &index, &baseSwizzle,
                     &isRelOffset))
      return 1;

   /* finally, the swizzle */
   parse_swizzle_mask(inst, swizzle, 1);

   reg->File = file;
   reg->Index = index;
   reg->Swizzle = swizzle_swizzle(baseSwizzle, swizzle);
   reg->Negate = negateMask;
   reg->RelAddr = isRelOffset;
   return 0;
}


/**
 * Parse vertex/fragment program destination register.
 * \return 1 if error, 0 if no error.
 */
static GLuint 
parse_dst_reg(GLcontext * ctx, const GLubyte ** inst,
              struct var_cache **vc_head, struct arb_program *program,
              struct prog_dst_register *reg )
{
   GLint mask;
   GLuint idx;
   gl_register_file file;

   if (parse_masked_dst_reg (ctx, inst, vc_head, program, &file, &idx, &mask))
      return 1;

   reg->File = file;
   reg->Index = idx;
   reg->WriteMask = mask;
   return 0;
}


/**
 * This is a big mother that handles getting opcodes into the instruction
 * and handling the src & dst registers for fragment program instructions
 * \return 1 if error, 0 if no error
 */
static GLuint
parse_fp_instruction (GLcontext * ctx, const GLubyte ** inst,
                      struct var_cache **vc_head, struct arb_program *Program,
                      struct prog_instruction *fp)
{
   GLint a;
   GLuint texcoord;
   GLubyte instClass, type, code;
   GLboolean rel;
   GLuint shadow_tex = 0;

   _mesa_init_instructions(fp, 1);

   /* OP_ALU_INST or OP_TEX_INST */
   instClass = *(*inst)++;

   /* OP_ALU_{VECTOR, SCALAR, BINSC, BIN, TRI, SWZ},
    * OP_TEX_{SAMPLE, KIL}
    */
   type = *(*inst)++;

   /* The actual opcode name */
   code = *(*inst)++;

   /* Increment the correct count */
   switch (instClass) {
      case OP_ALU_INST:
         Program->NumAluInstructions++;
         break;
      case OP_TEX_INST:
         Program->NumTexInstructions++;
         break;
   }

   switch (type) {
      case OP_ALU_VECTOR:
         switch (code) {
            case OP_ABS_SAT:
               fp->SaturateMode = SATURATE_ZERO_ONE;
            case OP_ABS:
               fp->Opcode = OPCODE_ABS;
               break;

            case OP_FLR_SAT:
               fp->SaturateMode = SATURATE_ZERO_ONE;
            case OP_FLR:
               fp->Opcode = OPCODE_FLR;
               break;

            case OP_FRC_SAT:
               fp->SaturateMode = SATURATE_ZERO_ONE;
            case OP_FRC:
               fp->Opcode = OPCODE_FRC;
               break;

            case OP_LIT_SAT:
               fp->SaturateMode = SATURATE_ZERO_ONE;
            case OP_LIT:
               fp->Opcode = OPCODE_LIT;
               break;

            case OP_MOV_SAT:
               fp->SaturateMode = SATURATE_ZERO_ONE;
            case OP_MOV:
               fp->Opcode = OPCODE_MOV;
               break;
         }

         if (parse_dst_reg (ctx, inst, vc_head, Program, &fp->DstReg))
            return 1;

         if (parse_vector_src_reg(ctx, inst, vc_head, Program, &fp->SrcReg[0]))
            return 1;
         break;

      case OP_ALU_SCALAR:
         switch (code) {
            case OP_COS_SAT:
               fp->SaturateMode = SATURATE_ZERO_ONE;
            case OP_COS:
               fp->Opcode = OPCODE_COS;
               break;

            case OP_EX2_SAT:
               fp->SaturateMode = SATURATE_ZERO_ONE;
            case OP_EX2:
               fp->Opcode = OPCODE_EX2;
               break;

            case OP_LG2_SAT:
               fp->SaturateMode = SATURATE_ZERO_ONE;
            case OP_LG2:
               fp->Opcode = OPCODE_LG2;
               break;

            case OP_RCP_SAT:
               fp->SaturateMode = SATURATE_ZERO_ONE;
            case OP_RCP:
               fp->Opcode = OPCODE_RCP;
               break;

            case OP_RSQ_SAT:
               fp->SaturateMode = SATURATE_ZERO_ONE;
            case OP_RSQ:
               fp->Opcode = OPCODE_RSQ;
               break;

            case OP_SIN_SAT:
               fp->SaturateMode = SATURATE_ZERO_ONE;
            case OP_SIN:
               fp->Opcode = OPCODE_SIN;
               break;

            case OP_SCS_SAT:
               fp->SaturateMode = SATURATE_ZERO_ONE;
            case OP_SCS:

               fp->Opcode = OPCODE_SCS;
               break;
         }

         if (parse_dst_reg (ctx, inst, vc_head, Program, &fp->DstReg))
            return 1;

         if (parse_scalar_src_reg(ctx, inst, vc_head, Program, &fp->SrcReg[0]))
            return 1;
         break;

      case OP_ALU_BINSC:
         switch (code) {
            case OP_POW_SAT:
               fp->SaturateMode = SATURATE_ZERO_ONE;
            case OP_POW:
               fp->Opcode = OPCODE_POW;
               break;
         }

         if (parse_dst_reg(ctx, inst, vc_head, Program, &fp->DstReg))
            return 1;

         for (a = 0; a < 2; a++) {
	    if (parse_scalar_src_reg(ctx, inst, vc_head, Program, &fp->SrcReg[a]))
               return 1;
         }
         break;


      case OP_ALU_BIN:
         switch (code) {
            case OP_ADD_SAT:
               fp->SaturateMode = SATURATE_ZERO_ONE;
            case OP_ADD:
               fp->Opcode = OPCODE_ADD;
               break;

            case OP_DP3_SAT:
               fp->SaturateMode = SATURATE_ZERO_ONE;
            case OP_DP3:
               fp->Opcode = OPCODE_DP3;
               break;

            case OP_DP4_SAT:
               fp->SaturateMode = SATURATE_ZERO_ONE;
            case OP_DP4:
               fp->Opcode = OPCODE_DP4;
               break;

            case OP_DPH_SAT:
               fp->SaturateMode = SATURATE_ZERO_ONE;
            case OP_DPH:
               fp->Opcode = OPCODE_DPH;
               break;

            case OP_DST_SAT:
               fp->SaturateMode = SATURATE_ZERO_ONE;
            case OP_DST:
               fp->Opcode = OPCODE_DST;
               break;

            case OP_MAX_SAT:
               fp->SaturateMode = SATURATE_ZERO_ONE;
            case OP_MAX:
               fp->Opcode = OPCODE_MAX;
               break;

            case OP_MIN_SAT:
               fp->SaturateMode = SATURATE_ZERO_ONE;
            case OP_MIN:
               fp->Opcode = OPCODE_MIN;
               break;

            case OP_MUL_SAT:
               fp->SaturateMode = SATURATE_ZERO_ONE;
            case OP_MUL:
               fp->Opcode = OPCODE_MUL;
               break;

            case OP_SGE_SAT:
               fp->SaturateMode = SATURATE_ZERO_ONE;
            case OP_SGE:
               fp->Opcode = OPCODE_SGE;
               break;

            case OP_SLT_SAT:
               fp->SaturateMode = SATURATE_ZERO_ONE;
            case OP_SLT:
               fp->Opcode = OPCODE_SLT;
               break;

            case OP_SUB_SAT:
               fp->SaturateMode = SATURATE_ZERO_ONE;
            case OP_SUB:
               fp->Opcode = OPCODE_SUB;
               break;

            case OP_XPD_SAT:
               fp->SaturateMode = SATURATE_ZERO_ONE;
            case OP_XPD:
               fp->Opcode = OPCODE_XPD;
               break;
         }

         if (parse_dst_reg (ctx, inst, vc_head, Program, &fp->DstReg))
            return 1;
         for (a = 0; a < 2; a++) {
	    if (parse_vector_src_reg(ctx, inst, vc_head, Program, &fp->SrcReg[a]))
	       return 1;
         }
         break;

      case OP_ALU_TRI:
         switch (code) {
            case OP_CMP_SAT:
               fp->SaturateMode = SATURATE_ZERO_ONE;
            case OP_CMP:
               fp->Opcode = OPCODE_CMP;
               break;

            case OP_LRP_SAT:
               fp->SaturateMode = SATURATE_ZERO_ONE;
            case OP_LRP:
               fp->Opcode = OPCODE_LRP;
               break;

            case OP_MAD_SAT:
               fp->SaturateMode = SATURATE_ZERO_ONE;
            case OP_MAD:
               fp->Opcode = OPCODE_MAD;
               break;
         }

         if (parse_dst_reg (ctx, inst, vc_head, Program, &fp->DstReg))
            return 1;

         for (a = 0; a < 3; a++) {
	    if (parse_vector_src_reg(ctx, inst, vc_head, Program, &fp->SrcReg[a]))
	       return 1;
         }
         break;

      case OP_ALU_SWZ:
         switch (code) {
            case OP_SWZ_SAT:
               fp->SaturateMode = SATURATE_ZERO_ONE;
            case OP_SWZ:
               fp->Opcode = OPCODE_SWZ;
               break;
         }
         if (parse_dst_reg (ctx, inst, vc_head, Program, &fp->DstReg))
            return 1;

	 {
	    GLubyte swizzle[4];
	    GLubyte negateMask;
            gl_register_file file;
	    GLint index;
            GLuint baseSwizzle;

	    if (parse_src_reg(ctx, inst, vc_head, Program, &file, &index,
                              &baseSwizzle, &rel))
	       return 1;
	    parse_extended_swizzle_mask(inst, swizzle, &negateMask);
	    fp->SrcReg[0].File = file;
	    fp->SrcReg[0].Index = index;
	    fp->SrcReg[0].Negate = negateMask;
	    fp->SrcReg[0].Swizzle = MAKE_SWIZZLE4(swizzle[0],
                                                  swizzle[1],
                                                  swizzle[2],
                                                  swizzle[3]);
	 }
         break;

      case OP_TEX_SAMPLE:
         switch (code) {
            case OP_TEX_SAT:
               fp->SaturateMode = SATURATE_ZERO_ONE;
            case OP_TEX:
               fp->Opcode = OPCODE_TEX;
               break;

            case OP_TXP_SAT:
               fp->SaturateMode = SATURATE_ZERO_ONE;
            case OP_TXP:
               fp->Opcode = OPCODE_TXP;
               break;

            case OP_TXB_SAT:
               fp->SaturateMode = SATURATE_ZERO_ONE;
            case OP_TXB:
               fp->Opcode = OPCODE_TXB;
               break;
         }

         if (parse_dst_reg (ctx, inst, vc_head, Program, &fp->DstReg))
            return 1;

	 if (parse_vector_src_reg(ctx, inst, vc_head, Program, &fp->SrcReg[0]))
            return 1;

         /* texImageUnit */
         if (parse_teximage_num (ctx, inst, Program, &texcoord))
            return 1;
         fp->TexSrcUnit = texcoord;

         /* texTarget */
         switch (*(*inst)++) {
            case TEXTARGET_SHADOW1D:
               shadow_tex = 1 << texcoord;
               /* FALLTHROUGH */
            case TEXTARGET_1D:
               fp->TexSrcTarget = TEXTURE_1D_INDEX;
               break;
            case TEXTARGET_SHADOW2D:
               shadow_tex = 1 << texcoord;
               /* FALLTHROUGH */
            case TEXTARGET_2D:
               fp->TexSrcTarget = TEXTURE_2D_INDEX;
               break;
            case TEXTARGET_3D:
               fp->TexSrcTarget = TEXTURE_3D_INDEX;
               break;
            case TEXTARGET_SHADOWRECT:
               shadow_tex = 1 << texcoord;
               /* FALLTHROUGH */
            case TEXTARGET_RECT:
               fp->TexSrcTarget = TEXTURE_RECT_INDEX;
               break;
            case TEXTARGET_CUBE:
               fp->TexSrcTarget = TEXTURE_CUBE_INDEX;
               break;
            case TEXTARGET_SHADOW1D_ARRAY:
               shadow_tex = 1 << texcoord;
               /* FALLTHROUGH */
            case TEXTARGET_1D_ARRAY:
               fp->TexSrcTarget = TEXTURE_1D_ARRAY_INDEX;
               break;
            case TEXTARGET_SHADOW2D_ARRAY:
               shadow_tex = 1 << texcoord;
               /* FALLTHROUGH */
            case TEXTARGET_2D_ARRAY:
               fp->TexSrcTarget = TEXTURE_2D_ARRAY_INDEX;
               break;
         }

         if (shadow_tex)
            fp->TexShadow = 1;

         /* Don't test the first time a particular sampler is seen.  Each time
          * after that, make sure the shadow state is the same.
          */
         if ((_mesa_bitcount(Program->TexturesUsed[texcoord]) > 0)
             && ((Program->ShadowSamplers & (1 << texcoord)) != shadow_tex)) {
            program_error(ctx, Program->Position,
                          "texture image unit used for shadow sampling and non-shadow sampling");
            return 1;
         }

         Program->TexturesUsed[texcoord] |= (1 << fp->TexSrcTarget);
         /* Check that both "2D" and "CUBE" (for example) aren't both used */
         if (_mesa_bitcount(Program->TexturesUsed[texcoord]) > 1) {
            program_error(ctx, Program->Position,
                          "multiple targets used on one texture image unit");
            return 1;
         }
      

         Program->ShadowSamplers |= shadow_tex;
         break;

      case OP_TEX_KIL:
         Program->UsesKill = 1;
	 if (parse_vector_src_reg(ctx, inst, vc_head, Program, &fp->SrcReg[0]))
            return 1;
         fp->Opcode = OPCODE_KIL;
         break;
      default:
         _mesa_problem(ctx, "bad type 0x%x in parse_fp_instruction()", type);
         return 1;
   }

   return 0;
}


/**
 * Handle the parsing out of a masked address register
 *
 * \param Index     - The register index we write to
 * \param WriteMask - The mask controlling which components we write (1->write)
 *
 * \return 0 on sucess, 1 on error
 */
static GLuint
parse_vp_address_reg (GLcontext * ctx, const GLubyte ** inst,
		      struct var_cache **vc_head,
		      struct arb_program *Program,
		      struct prog_dst_register *reg)
{
   GLint idx;

   if (parse_address_reg (ctx, inst, vc_head, Program, &idx))
      return 1;

   /* This should be 0x8 */
   (*inst)++;

   reg->File = PROGRAM_ADDRESS;
   reg->Index = idx;

   /* Writemask of .x is implied */
   reg->WriteMask = 0x1;
   return 0;
}


/**
 * This is a big mother that handles getting opcodes into the instruction
 * and handling the src & dst registers for vertex program instructions
 */
static GLuint
parse_vp_instruction (GLcontext * ctx, const GLubyte ** inst,
                      struct var_cache **vc_head, struct arb_program *Program,
                      struct prog_instruction *vp)
{
   GLint a;
   GLubyte type, code;

   /* OP_ALU_{ARL, VECTOR, SCALAR, BINSC, BIN, TRI, SWZ} */
   type = *(*inst)++;

   /* The actual opcode name */
   code = *(*inst)++;

   _mesa_init_instructions(vp, 1);

   switch (type) {
         /* XXX: */
      case OP_ALU_ARL:
         vp->Opcode = OPCODE_ARL;

         /* Remember to set SrcReg.RelAddr; */

         /* Get the masked address register [dst] */
         if (parse_vp_address_reg(ctx, inst, vc_head, Program, &vp->DstReg))
            return 1;

         vp->DstReg.File = PROGRAM_ADDRESS;

         /* Get a scalar src register */
	 if (parse_scalar_src_reg(ctx, inst, vc_head, Program, &vp->SrcReg[0]))
            return 1;

         break;

      case OP_ALU_VECTOR:
         switch (code) {
            case OP_ABS:
               vp->Opcode = OPCODE_ABS;
               break;
            case OP_FLR:
               vp->Opcode = OPCODE_FLR;
               break;
            case OP_FRC:
               vp->Opcode = OPCODE_FRC;
               break;
            case OP_LIT:
               vp->Opcode = OPCODE_LIT;
               break;
            case OP_MOV:
               vp->Opcode = OPCODE_MOV;
               break;
         }

         if (parse_dst_reg(ctx, inst, vc_head, Program, &vp->DstReg))
            return 1;

         if (parse_vector_src_reg(ctx, inst, vc_head, Program, &vp->SrcReg[0]))
            return 1;
         break;

      case OP_ALU_SCALAR:
         switch (code) {
            case OP_EX2:
               vp->Opcode = OPCODE_EX2;
               break;
            case OP_EXP:
               vp->Opcode = OPCODE_EXP;
               break;
            case OP_LG2:
               vp->Opcode = OPCODE_LG2;
               break;
            case OP_LOG:
               vp->Opcode = OPCODE_LOG;
               break;
            case OP_RCP:
               vp->Opcode = OPCODE_RCP;
               break;
            case OP_RSQ:
               vp->Opcode = OPCODE_RSQ;
               break;
         }
         if (parse_dst_reg(ctx, inst, vc_head, Program, &vp->DstReg))
            return 1;

	 if (parse_scalar_src_reg(ctx, inst, vc_head, Program, &vp->SrcReg[0]))
            return 1;
         break;

      case OP_ALU_BINSC:
         switch (code) {
            case OP_POW:
               vp->Opcode = OPCODE_POW;
               break;
         }
         if (parse_dst_reg(ctx, inst, vc_head, Program, &vp->DstReg))
            return 1;

         for (a = 0; a < 2; a++) {
	    if (parse_scalar_src_reg(ctx, inst, vc_head, Program, &vp->SrcReg[a]))
               return 1;
         }
         break;

      case OP_ALU_BIN:
         switch (code) {
            case OP_ADD:
               vp->Opcode = OPCODE_ADD;
               break;
            case OP_DP3:
               vp->Opcode = OPCODE_DP3;
               break;
            case OP_DP4:
               vp->Opcode = OPCODE_DP4;
               break;
            case OP_DPH:
               vp->Opcode = OPCODE_DPH;
               break;
            case OP_DST:
               vp->Opcode = OPCODE_DST;
               break;
            case OP_MAX:
               vp->Opcode = OPCODE_MAX;
               break;
            case OP_MIN:
               vp->Opcode = OPCODE_MIN;
               break;
            case OP_MUL:
               vp->Opcode = OPCODE_MUL;
               break;
            case OP_SGE:
               vp->Opcode = OPCODE_SGE;
               break;
            case OP_SLT:
               vp->Opcode = OPCODE_SLT;
               break;
            case OP_SUB:
               vp->Opcode = OPCODE_SUB;
               break;
            case OP_XPD:
               vp->Opcode = OPCODE_XPD;
               break;
         }
         if (parse_dst_reg(ctx, inst, vc_head, Program, &vp->DstReg))
            return 1;

         for (a = 0; a < 2; a++) {
	    if (parse_vector_src_reg(ctx, inst, vc_head, Program, &vp->SrcReg[a]))
               return 1;
         }
         break;

      case OP_ALU_TRI:
         switch (code) {
            case OP_MAD:
               vp->Opcode = OPCODE_MAD;
               break;
         }

         if (parse_dst_reg(ctx, inst, vc_head, Program, &vp->DstReg))
            return 1;

         for (a = 0; a < 3; a++) {
	    if (parse_vector_src_reg(ctx, inst, vc_head, Program, &vp->SrcReg[a]))
               return 1;
         }
         break;

      case OP_ALU_SWZ:
         switch (code) {
            case OP_SWZ:
               vp->Opcode = OPCODE_SWZ;
               break;
         }
	 {
	    GLubyte swizzle[4]; 
	    GLubyte negateMask;
	    GLboolean relAddr;
            gl_register_file file;
	    GLint index;
            GLuint baseSwizzle;

	    if (parse_dst_reg(ctx, inst, vc_head, Program, &vp->DstReg))
	       return 1;

	    if (parse_src_reg(ctx, inst, vc_head, Program, &file, &index,
                              &baseSwizzle, &relAddr))
	       return 1;
	    parse_extended_swizzle_mask (inst, swizzle, &negateMask);
	    vp->SrcReg[0].File = file;
	    vp->SrcReg[0].Index = index;
	    vp->SrcReg[0].Negate = negateMask;
	    vp->SrcReg[0].Swizzle = MAKE_SWIZZLE4(swizzle[0],
                                                  swizzle[1],
                                                  swizzle[2],
                                                  swizzle[3]);
	    vp->SrcReg[0].RelAddr = relAddr;
	 }
         break;
   }
   return 0;
}

#if DEBUG_PARSING

static GLvoid
debug_variables (GLcontext * ctx, struct var_cache *vc_head,
                 struct arb_program *Program)
{
   struct var_cache *vc;
   GLint a, b;

   fprintf (stderr, "debug_variables, vc_head: %p\n", (void*) vc_head);

   /* First of all, print out the contents of the var_cache */
   vc = vc_head;
   while (vc) {
      fprintf (stderr, "[%p]\n", (void*) vc);
      switch (vc->type) {
         case vt_none:
            fprintf (stderr, "UNDEFINED %s\n", vc->name);
            break;
         case vt_attrib:
            fprintf (stderr, "ATTRIB    %s\n", vc->name);
            fprintf (stderr, "          binding: 0x%x\n", vc->attrib_binding);
            break;
         case vt_param:
            fprintf (stderr, "PARAM     %s  begin: %d len: %d\n", vc->name,
                     vc->param_binding_begin, vc->param_binding_length);
            b = vc->param_binding_begin;
            for (a = 0; a < vc->param_binding_length; a++) {
               fprintf (stderr, "%s\n",
                        Program->Base.Parameters->Parameters[a + b].Name);
               if (Program->Base.Parameters->Parameters[a + b].Type == PROGRAM_STATE_VAR) {
                  char *s;
                  s = _mesa_program_state_string(Program->Base.Parameters->Parameters
                                                 [a + b].StateIndexes);
                  fprintf(stderr, "%s\n", s);
                  _mesa_free(s);
               }
               else
                  fprintf (stderr, "%f %f %f %f\n",
                           Program->Base.Parameters->ParameterValues[a + b][0],
                           Program->Base.Parameters->ParameterValues[a + b][1],
                           Program->Base.Parameters->ParameterValues[a + b][2],
                           Program->Base.Parameters->ParameterValues[a + b][3]);
            }
            break;
         case vt_temp:
            fprintf (stderr, "TEMP      %s\n", vc->name);
            fprintf (stderr, "          binding: 0x%x\n", vc->temp_binding);
            break;
         case vt_output:
            fprintf (stderr, "OUTPUT    %s\n", vc->name);
            fprintf (stderr, "          binding: 0x%x\n", vc->output_binding);
            break;
         case vt_alias:
            fprintf (stderr, "ALIAS     %s\n", vc->name);
            fprintf (stderr, "          binding: 0x%p (%s)\n",
                     (void*) vc->alias_binding, vc->alias_binding->name);
            break;
         default:
            /* nothing */
            ;
      }
      vc = vc->next;
   }
}

#endif /* DEBUG_PARSING */


/**
 * The main loop for parsing a fragment or vertex program
 *
 * \return 1 on error, 0 on success
 */
static GLint
parse_instructions(GLcontext * ctx, const GLubyte * inst,
                   struct var_cache **vc_head, struct arb_program *Program)
{
   const GLuint maxInst = (Program->Base.Target == GL_FRAGMENT_PROGRAM_ARB)
      ? ctx->Const.FragmentProgram.MaxInstructions
      : ctx->Const.VertexProgram.MaxInstructions;
   GLint err = 0;

   ASSERT(MAX_PROGRAM_INSTRUCTIONS >= maxInst);

   Program->MajorVersion = (GLuint) * inst++;
   Program->MinorVersion = (GLuint) * inst++;

   while (*inst != END) {
      switch (*inst++) {

         case OPTION:
            switch (*inst++) {
               case ARB_PRECISION_HINT_FASTEST:
                  Program->PrecisionOption = GL_FASTEST;
                  break;

               case ARB_PRECISION_HINT_NICEST:
                  Program->PrecisionOption = GL_NICEST;
                  break;

               case ARB_FOG_EXP:
                  Program->FogOption = GL_EXP;
                  break;

               case ARB_FOG_EXP2:
                  Program->FogOption = GL_EXP2;
                  break;

               case ARB_FOG_LINEAR:
                  Program->FogOption = GL_LINEAR;
                  break;

               case ARB_POSITION_INVARIANT:
                  if (Program->Base.Target == GL_VERTEX_PROGRAM_ARB)
                     Program->HintPositionInvariant = GL_TRUE;
                  break;

               case ARB_FRAGMENT_PROGRAM_SHADOW:
	          if (Program->Base.Target == GL_FRAGMENT_PROGRAM_ARB) {
	             /* TODO ARB_fragment_program_shadow code */
		  }
		  break;

               case ARB_DRAW_BUFFERS:
	          if (Program->Base.Target == GL_FRAGMENT_PROGRAM_ARB) {
                     /* do nothing for now */
                  }
                  break;

               case MESA_TEXTURE_ARRAY:
		  /* do nothing for now */
                  break;
            }
            break;

         case INSTRUCTION:
            /* check length */
            if (Program->Base.NumInstructions + 1 >= maxInst) {
               program_error(ctx, Program->Position,
                             "Max instruction count exceeded");
               return 1;
            }
            Program->Position = parse_position (&inst);
            /* parse the current instruction */
            if (Program->Base.Target == GL_FRAGMENT_PROGRAM_ARB) {
               err = parse_fp_instruction (ctx, &inst, vc_head, Program,
                      &Program->Base.Instructions[Program->Base.NumInstructions]);
            }
            else {
               err = parse_vp_instruction (ctx, &inst, vc_head, Program,
                      &Program->Base.Instructions[Program->Base.NumInstructions]);
            }

            /* increment instuction count */
            Program->Base.NumInstructions++;
            break;

         case DECLARATION:
            err = parse_declaration (ctx, &inst, vc_head, Program);
            break;

         default:
            break;
      }

      if (err)
         break;
   }

   /* Finally, tag on an OPCODE_END instruction */
   {
      const GLuint numInst = Program->Base.NumInstructions;
      _mesa_init_instructions(Program->Base.Instructions + numInst, 1);
      Program->Base.Instructions[numInst].Opcode = OPCODE_END;
   }
   Program->Base.NumInstructions++;

   /*
    * Initialize native counts to logical counts.  The device driver may
    * change them if program is translated into a hardware program.
    */
   Program->Base.NumNativeInstructions = Program->Base.NumInstructions;
   Program->Base.NumNativeTemporaries = Program->Base.NumTemporaries;
   Program->Base.NumNativeParameters = Program->Base.NumParameters;
   Program->Base.NumNativeAttributes = Program->Base.NumAttributes;
   Program->Base.NumNativeAddressRegs = Program->Base.NumAddressRegs;

   return err;
}


/* XXX temporary */
LONGSTRING static char core_grammar_text[] =
#include "shader/grammar/grammar_syn.h"
;


/**
 * Set a grammar parameter.
 * \param name the grammar parameter
 * \param value the new parameter value
 * \return 0 if OK, 1 if error
 */
static int
set_reg8 (GLcontext *ctx, grammar id, const char *name, GLubyte value)
{
   char error_msg[300];
   GLint error_pos;

   if (grammar_set_reg8 (id, (const byte *) name, value))
      return 0;

   grammar_get_last_error ((byte *) error_msg, 300, &error_pos);
   _mesa_set_program_error (ctx, error_pos, error_msg);
   _mesa_error (ctx, GL_INVALID_OPERATION, "Grammar Register Error");
   return 1;
}


/**
 * Enable support for the given language option in the parser.
 * \return 1 if OK, 0 if error
 */
static int
enable_ext(GLcontext *ctx, grammar id, const char *name)
{
   return !set_reg8(ctx, id, name, 1);
}


/**
 * Enable parser extensions based on which OpenGL extensions are supported
 * by this rendering context.
 *
 * \return GL_TRUE if OK, GL_FALSE if error.
 */
static GLboolean
enable_parser_extensions(GLcontext *ctx, grammar id)
{
#if 0
   /* These are not supported at this time */
   if ((ctx->Extensions.ARB_vertex_blend ||
        ctx->Extensions.EXT_vertex_weighting)
       && !enable_ext(ctx, id, "vertex_blend"))
      return GL_FALSE;
   if (ctx->Extensions.ARB_matrix_palette
       && !enable_ext(ctx, id, "matrix_palette"))
      return GL_FALSE;
#endif
   if (ctx->Extensions.ARB_fragment_program_shadow
       && !enable_ext(ctx, id, "fragment_program_shadow"))
      return GL_FALSE;
   if (ctx->Extensions.EXT_point_parameters
       && !enable_ext(ctx, id, "point_parameters"))
      return GL_FALSE;
   if (ctx->Extensions.EXT_secondary_color
       && !enable_ext(ctx, id, "secondary_color"))
      return GL_FALSE;
   if (ctx->Extensions.EXT_fog_coord
       && !enable_ext(ctx, id, "fog_coord"))
      return GL_FALSE;
   if (ctx->Extensions.NV_texture_rectangle
       && !enable_ext(ctx, id, "texture_rectangle"))
      return GL_FALSE;
   if (!enable_ext(ctx, id, "draw_buffers"))
      return GL_FALSE;
   if (ctx->Extensions.MESA_texture_array
       && !enable_ext(ctx, id, "texture_array"))
      return GL_FALSE;
#if 1
   /* hack for Warcraft (see bug 8060) */
   enable_ext(ctx, id, "vertex_blend");
#endif

   return GL_TRUE;
}


/**
 * This kicks everything off.
 *
 * \param ctx - The GL Context
 * \param str - The program string
 * \param len - The program string length
 * \param program - The arb_program struct to return all the parsed info in
 * \return GL_TRUE on sucess, GL_FALSE on error
 */
static GLboolean
_mesa_parse_arb_program(GLcontext *ctx, GLenum target,
                        const GLubyte *str, GLsizei len,
                        struct arb_program *program)
{
   GLint a, err, error_pos;
   char error_msg[300];
   GLuint parsed_len;
   struct var_cache *vc_head;
   grammar arbprogram_syn_id;
   GLubyte *parsed, *inst;
   GLubyte *strz = NULL;
   static int arbprogram_syn_is_ok = 0;		/* XXX temporary */

   /* set the program target before parsing */
   program->Base.Target = target;

   /* Reset error state */
   _mesa_set_program_error(ctx, -1, NULL);

   /* check if arb_grammar_text (arbprogram.syn) is syntactically correct */
   if (!arbprogram_syn_is_ok) {
      /* One-time initialization of parsing system */
      grammar grammar_syn_id;
      GLuint parsed_len;

      grammar_syn_id = grammar_load_from_text ((byte *) core_grammar_text);
      if (grammar_syn_id == 0) {
         grammar_get_last_error ((byte *) error_msg, 300, &error_pos);
         /* XXX this is not a GL error - it's an implementation bug! - FIX */
         _mesa_set_program_error (ctx, error_pos, error_msg);
         _mesa_error (ctx, GL_INVALID_OPERATION,
                      "glProgramStringARB(Error loading grammar rule set)");
         return GL_FALSE;
      }

      err = !grammar_check(grammar_syn_id, (byte *) arb_grammar_text,
                           &parsed, &parsed_len);

      /* 'parsed' is unused here */
      _mesa_free (parsed);
      parsed = NULL;

      /* NOTE: we can't destroy grammar_syn_id right here because
       * grammar_destroy() can reset the last error
       */
      if (err) {
         /* XXX this is not a GL error - it's an implementation bug! - FIX */
         grammar_get_last_error ((byte *) error_msg, 300, &error_pos);
         _mesa_set_program_error (ctx, error_pos, error_msg);
         _mesa_error (ctx, GL_INVALID_OPERATION,
                      "glProgramString(Error loading grammar rule set");
         grammar_destroy (grammar_syn_id);
         return GL_FALSE;
      }

      grammar_destroy (grammar_syn_id);

      arbprogram_syn_is_ok = 1;
   }

   /* create the grammar object */
   arbprogram_syn_id = grammar_load_from_text ((byte *) arb_grammar_text);
   if (arbprogram_syn_id == 0) {
      /* XXX this is not a GL error - it's an implementation bug! - FIX */
      grammar_get_last_error ((GLubyte *) error_msg, 300, &error_pos);
      _mesa_set_program_error (ctx, error_pos, error_msg);
      _mesa_error (ctx, GL_INVALID_OPERATION,
                   "glProgramString(Error loading grammer rule set)");
      return GL_FALSE;
   }

   /* Set program_target register value */
   if (set_reg8 (ctx, arbprogram_syn_id, "program_target",
      program->Base.Target == GL_FRAGMENT_PROGRAM_ARB ? 0x10 : 0x20)) {
      grammar_destroy (arbprogram_syn_id);
      return GL_FALSE;
   }

   if (!enable_parser_extensions(ctx, arbprogram_syn_id)) {
      grammar_destroy(arbprogram_syn_id);
      return GL_FALSE;
   }

   /* check for NULL character occurences */
   {
      GLint i;
      for (i = 0; i < len; i++) {
         if (str[i] == '\0') {
            program_error(ctx, i, "illegal character");
            grammar_destroy (arbprogram_syn_id);
            return GL_FALSE;
         }
      }
   }

   /* copy the program string to a null-terminated string */
   strz = (GLubyte *) _mesa_malloc (len + 1);
   if (!strz) {
      _mesa_error(ctx, GL_OUT_OF_MEMORY, "glProgramStringARB");
      grammar_destroy (arbprogram_syn_id);
      return GL_FALSE;
   }
   _mesa_memcpy (strz, str, len);
   strz[len] = '\0';

   /* do a fast check on program string - initial production buffer is 4K */
   err = !grammar_fast_check(arbprogram_syn_id, strz,
                             &parsed, &parsed_len, 0x1000);

   /* Syntax parse error */
   if (err) {
      grammar_get_last_error((GLubyte *) error_msg, 300, &error_pos);
      program_error(ctx, error_pos, error_msg);

#if DEBUG_PARSING
      /* useful for debugging */
      do {
         int line, col;
         char *s;
         fprintf(stderr, "program: %s\n", (char *) strz);
         fprintf(stderr, "Error Pos: %d\n", ctx->Program.ErrorPos);
         s = (char *) _mesa_find_line_column(strz, strz+ctx->Program.ErrorPos,
                                             &line, &col);
         fprintf(stderr, "line %d col %d: %s\n", line, col, s);
      } while (0);
#endif

      _mesa_free(strz);
      _mesa_free(parsed);

      grammar_destroy (arbprogram_syn_id);
      return GL_FALSE;
   }

   grammar_destroy (arbprogram_syn_id);

   /*
    * Program string is syntactically correct at this point
    * Parse the tokenized version of the program now, generating
    * vertex/fragment program instructions.
    */

   /* Initialize the arb_program struct */
   program->Base.String = strz;
   program->Base.Instructions = _mesa_alloc_instructions(MAX_PROGRAM_INSTRUCTIONS);
   program->Base.NumInstructions =
   program->Base.NumTemporaries =
   program->Base.NumParameters =
   program->Base.NumAttributes = program->Base.NumAddressRegs = 0;
   program->Base.Parameters = _mesa_new_parameter_list ();
   program->Base.InputsRead = 0x0;
   program->Base.OutputsWritten = 0x0;
   program->Position = 0;
   program->MajorVersion = program->MinorVersion = 0;
   program->PrecisionOption = GL_DONT_CARE;
   program->FogOption = GL_NONE;
   program->HintPositionInvariant = GL_FALSE;
   for (a = 0; a < MAX_TEXTURE_IMAGE_UNITS; a++)
      program->TexturesUsed[a] = 0x0;
   program->ShadowSamplers = 0x0;
   program->NumAluInstructions =
   program->NumTexInstructions =
   program->NumTexIndirections = 0;
   program->UsesKill = 0;

   vc_head = NULL;
   err = GL_FALSE;

   /* Start examining the tokens in the array */
   inst = parsed;

   /* Check the grammer rev */
   if (*inst++ != REVISION) {
      program_error (ctx, 0, "Grammar version mismatch");
      err = GL_TRUE;
   }
   else {
      /* ignore program target */
      inst++;
      err = parse_instructions(ctx, inst, &vc_head, program);
   }

   /*debug_variables(ctx, vc_head, program); */

   /* We're done with the parsed binary array */
   var_cache_destroy (&vc_head);

   _mesa_free (parsed);

   /* Reallocate the instruction array from size [MAX_PROGRAM_INSTRUCTIONS]
    * to size [ap.Base.NumInstructions].
    */
   program->Base.Instructions
      = _mesa_realloc_instructions(program->Base.Instructions,
                                   MAX_PROGRAM_INSTRUCTIONS,
                                   program->Base.NumInstructions);

   return !err;
}

>>>>>>> c80bc3ab


void
_mesa_parse_arb_fragment_program(GLcontext* ctx, GLenum target,
                                 const GLvoid *str, GLsizei len,
                                 struct gl_fragment_program *program)
{
   struct gl_program prog;
   struct asm_parser_state state;
   GLuint i;

   ASSERT(target == GL_FRAGMENT_PROGRAM_ARB);

   memset(&prog, 0, sizeof(prog));
   memset(&state, 0, sizeof(state));
   state.prog = &prog;

   if (!_mesa_parse_arb_program(ctx, target, (const GLubyte*) str, len,
				&state)) {
      /* Error in the program. Just return. */
      return;
   }

   /* Copy the relevant contents of the arb_program struct into the
    * fragment_program struct.
    */
   program->Base.String          = prog.String;
   program->Base.NumInstructions = prog.NumInstructions;
   program->Base.NumTemporaries  = prog.NumTemporaries;
   program->Base.NumParameters   = prog.NumParameters;
   program->Base.NumAttributes   = prog.NumAttributes;
   program->Base.NumAddressRegs  = prog.NumAddressRegs;
   program->Base.NumNativeInstructions = prog.NumNativeInstructions;
   program->Base.NumNativeTemporaries = prog.NumNativeTemporaries;
   program->Base.NumNativeParameters = prog.NumNativeParameters;
   program->Base.NumNativeAttributes = prog.NumNativeAttributes;
   program->Base.NumNativeAddressRegs = prog.NumNativeAddressRegs;
   program->Base.NumAluInstructions   = prog.NumAluInstructions;
   program->Base.NumTexInstructions   = prog.NumTexInstructions;
   program->Base.NumTexIndirections   = prog.NumTexIndirections;
   program->Base.NumNativeAluInstructions = prog.NumAluInstructions;
   program->Base.NumNativeTexInstructions = prog.NumTexInstructions;
   program->Base.NumNativeTexIndirections = prog.NumTexIndirections;
   program->Base.InputsRead      = prog.InputsRead;
   program->Base.OutputsWritten  = prog.OutputsWritten;
   for (i = 0; i < MAX_TEXTURE_IMAGE_UNITS; i++) {
      program->Base.TexturesUsed[i] = prog.TexturesUsed[i];
      if (prog.TexturesUsed[i])
         program->Base.SamplersUsed |= (1 << i);
   }
   program->Base.ShadowSamplers = prog.ShadowSamplers;
   switch (state.option.Fog) {
   case OPTION_FOG_EXP:    program->FogOption = GL_EXP;    break;
   case OPTION_FOG_EXP2:   program->FogOption = GL_EXP2;   break;
   case OPTION_FOG_LINEAR: program->FogOption = GL_LINEAR; break;
   default:                program->FogOption = GL_NONE;   break;
   }

   program->UsesKill            = state.fragment.UsesKill;

   if (program->FogOption)
      program->Base.InputsRead |= FRAG_BIT_FOGC;

   if (program->Base.Instructions)
      _mesa_free(program->Base.Instructions);
   program->Base.Instructions = prog.Instructions;

   if (program->Base.Parameters)
      _mesa_free_parameter_list(program->Base.Parameters);
   program->Base.Parameters    = prog.Parameters;

   /* Append fog instructions now if the program has "OPTION ARB_fog_exp"
    * or similar.  We used to leave this up to drivers, but it appears
    * there's no hardware that wants to do fog in a discrete stage separate
    * from the fragment shader.
    */
   if (program->FogOption != GL_NONE) {
      _mesa_append_fog_code(ctx, program);
      program->FogOption = GL_NONE;
   }

#if DEBUG_FP
   _mesa_printf("____________Fragment program %u ________\n", program->Base.Id);
   _mesa_print_program(&program->Base);
#endif
}



/**
 * Parse the vertex program string.  If success, update the given
 * vertex_program object with the new program.  Else, leave the vertex_program
 * object unchanged.
 */
void
_mesa_parse_arb_vertex_program(GLcontext *ctx, GLenum target,
			       const GLvoid *str, GLsizei len,
			       struct gl_vertex_program *program)
{
   struct gl_program prog;
   struct asm_parser_state state;

   ASSERT(target == GL_VERTEX_PROGRAM_ARB);

   memset(&prog, 0, sizeof(prog));
   memset(&state, 0, sizeof(state));
   state.prog = &prog;

   if (!_mesa_parse_arb_program(ctx, target, (const GLubyte*) str, len,
				&state)) {
      _mesa_error(ctx, GL_INVALID_OPERATION, "glProgramString(bad program)");
      return;
   }

   /* Copy the relevant contents of the arb_program struct into the 
    * vertex_program struct.
    */
   program->Base.String          = prog.String;
   program->Base.NumInstructions = prog.NumInstructions;
   program->Base.NumTemporaries  = prog.NumTemporaries;
   program->Base.NumParameters   = prog.NumParameters;
   program->Base.NumAttributes   = prog.NumAttributes;
   program->Base.NumAddressRegs  = prog.NumAddressRegs;
   program->Base.NumNativeInstructions = prog.NumNativeInstructions;
   program->Base.NumNativeTemporaries = prog.NumNativeTemporaries;
   program->Base.NumNativeParameters = prog.NumNativeParameters;
   program->Base.NumNativeAttributes = prog.NumNativeAttributes;
   program->Base.NumNativeAddressRegs = prog.NumNativeAddressRegs;
   program->Base.InputsRead     = prog.InputsRead;
   program->Base.OutputsWritten = prog.OutputsWritten;
   program->IsPositionInvariant = (state.option.PositionInvariant)
      ? GL_TRUE : GL_FALSE;

   if (program->Base.Instructions)
      _mesa_free(program->Base.Instructions);
   program->Base.Instructions = prog.Instructions;

   if (program->Base.Parameters)
      _mesa_free_parameter_list(program->Base.Parameters);
   program->Base.Parameters = prog.Parameters; 

#if DEBUG_VP
   _mesa_printf("____________Vertex program %u __________\n", program->Base.Id);
   _mesa_print_program(&program->Base);
#endif
}<|MERGE_RESOLUTION|>--- conflicted
+++ resolved
@@ -63,3872 +63,7 @@
 #include "prog_parameter.h"
 #include "prog_statevars.h"
 #include "prog_instruction.h"
-<<<<<<< HEAD
 #include "program_parser.h"
-=======
-
-/**
- * This is basically a union of the vertex_program and fragment_program
- * structs that we can use to parse the program into
- *
- * XXX we can probably get rid of this entirely someday.
- */
-struct arb_program
-{
-   struct gl_program Base;
-
-   GLuint Position;       /* Just used for error reporting while parsing */
-   GLuint MajorVersion;
-   GLuint MinorVersion;
-
-   /* ARB_vertex_progmra options */
-   GLboolean HintPositionInvariant;
-
-   /* ARB_fragment_progmra options */
-   GLenum PrecisionOption; /* GL_DONT_CARE, GL_NICEST or GL_FASTEST */
-   GLenum FogOption;       /* GL_NONE, GL_LINEAR, GL_EXP or GL_EXP2 */
-
-   /* ARB_fragment_program specifics */
-   GLbitfield TexturesUsed[MAX_TEXTURE_IMAGE_UNITS]; 
-   GLbitfield ShadowSamplers;
-   GLuint NumAluInstructions; 
-   GLuint NumTexInstructions;
-   GLuint NumTexIndirections;
-
-   GLboolean UsesKill;
-};
-
-
-
-/* TODO:
- *    Fragment Program Stuff:
- *    -----------------------------------------------------
- *
- *    - things from Michal's email
- *       + overflow on atoi
- *       + not-overflowing floats (don't use parse_integer..)
- *       + can remove range checking in arbparse.c
- *
- *    - check all limits of number of various variables
- *      + parameters
- *
- *    - test! test! test!
- *
- *    Vertex Program Stuff:
- *    -----------------------------------------------------
- *    - Optimize param array usage and count limits correctly, see spec,
- *         section 2.14.3.7
- *       + Record if an array is reference absolutly or relatively (or both)
- *       + For absolute arrays, store a bitmap of accesses
- *       + For single parameters, store an access flag
- *       + After parsing, make a parameter cleanup and merging pass, where
- *           relative arrays are layed out first, followed by abs arrays, and
- *           finally single state.
- *       + Remap offsets for param src and dst registers
- *       + Now we can properly count parameter usage
- *
- *    - Multiple state binding errors in param arrays (see spec, just before
- *         section 2.14.3.3)
- *    - grep for XXX
- *
- *    Mesa Stuff
- *    -----------------------------------------------------
- *    - User clipping planes vs. PositionInvariant
- *    - Is it sufficient to just multiply by the mvp to transform in the
- *        PositionInvariant case? Or do we need something more involved?
- *
- *    - vp_src swizzle is GLubyte, fp_src swizzle is GLuint
- *    - fetch state listed in program_parameters list
- *       + WTF should this go???
- *       + currently in nvvertexec.c and s_nvfragprog.c
- *
- *    - allow for multiple address registers (and fetch address regs properly)
- *
- *    Cosmetic Stuff
- *    -----------------------------------------------------
- * 	- remove any leftover unused grammer.c stuff (dict_ ?)
- * 	- fix grammer.c error handling so its not static
- * 	- #ifdef around stuff pertaining to extentions
- *
- *    Outstanding Questions:
- *    -----------------------------------------------------
- *    - ARB_matrix_palette / ARB_vertex_blend -- not supported
- *      what gets hacked off because of this:
- *       + VERTEX_ATTRIB_MATRIXINDEX
- *       + VERTEX_ATTRIB_WEIGHT
- *       + MATRIX_MODELVIEW
- *       + MATRIX_PALETTE
- *
- *    - When can we fetch env/local params from their own register files, and
- *      when to we have to fetch them into the main state register file?
- *      (think arrays)
- *
- *    Grammar Changes:
- *    -----------------------------------------------------
- */
-
-/* Changes since moving the file to shader directory
-
-2004-III-4 ------------------------------------------------------------
-- added #include "grammar_mesa.h"
-- removed grammar specific code part (it resides now in grammar.c)
-- added GL_ARB_fragment_program_shadow tokens
-- modified #include "arbparse_syn.h"
-- major changes inside _mesa_parse_arb_program()
-- check the program string for '\0' characters
-- copy the program string to a one-byte-longer location to have
-  it null-terminated
-- position invariance test (not writing to result.position) moved
-  to syntax part
-*/
-
-typedef GLubyte *production;
-
-
-/**
- * This is the text describing the rules to parse the grammar
- */
-LONGSTRING static char arb_grammar_text[] =
-#include "arbprogram_syn.h"
-;
-
-/**
- * These should match up with the values defined in arbprogram.syn
- */
-
-/*
-    Changes:
-    - changed and merged V_* and F_* opcode values to OP_*.
-    - added GL_ARB_fragment_program_shadow specific tokens (michal)
-*/
-#define  REVISION                                   0x0a
-
-/* program type */
-#define  FRAGMENT_PROGRAM                           0x01
-#define  VERTEX_PROGRAM                             0x02
-
-/* program section */
-#define  OPTION                                     0x01
-#define  INSTRUCTION                                0x02
-#define  DECLARATION                                0x03
-#define  END                                        0x04
-
-/* GL_ARB_fragment_program option */
-#define  ARB_PRECISION_HINT_FASTEST                 0x00
-#define  ARB_PRECISION_HINT_NICEST                  0x01
-#define  ARB_FOG_EXP                                0x02
-#define  ARB_FOG_EXP2                               0x03
-#define  ARB_FOG_LINEAR                             0x04
-
-/* GL_ARB_vertex_program option */
-#define  ARB_POSITION_INVARIANT                     0x05
-
-/* GL_ARB_fragment_program_shadow option */
-#define  ARB_FRAGMENT_PROGRAM_SHADOW                0x06
-
-/* GL_ARB_draw_buffers option */
-#define  ARB_DRAW_BUFFERS                           0x07
-
-/* GL_MESA_texture_array option */
-#define  MESA_TEXTURE_ARRAY                        0x08
-
-/* GL_ARB_fragment_program instruction class */
-#define  OP_ALU_INST                                0x00
-#define  OP_TEX_INST                                0x01
-
-/* GL_ARB_vertex_program instruction class */
-/*       OP_ALU_INST */
-
-/* GL_ARB_fragment_program instruction type */
-#define  OP_ALU_VECTOR                               0x00
-#define  OP_ALU_SCALAR                               0x01
-#define  OP_ALU_BINSC                                0x02
-#define  OP_ALU_BIN                                  0x03
-#define  OP_ALU_TRI                                  0x04
-#define  OP_ALU_SWZ                                  0x05
-#define  OP_TEX_SAMPLE                               0x06
-#define  OP_TEX_KIL                                  0x07
-
-/* GL_ARB_vertex_program instruction type */
-#define  OP_ALU_ARL                                  0x08
-/*       OP_ALU_VECTOR */
-/*       OP_ALU_SCALAR */
-/*       OP_ALU_BINSC */
-/*       OP_ALU_BIN */
-/*       OP_ALU_TRI */
-/*       OP_ALU_SWZ */
-
-/* GL_ARB_fragment_program instruction code */
-#define  OP_ABS                                     0x00
-#define  OP_ABS_SAT                                 0x1B
-#define  OP_FLR                                     0x09
-#define  OP_FLR_SAT                                 0x26
-#define  OP_FRC                                     0x0A
-#define  OP_FRC_SAT                                 0x27
-#define  OP_LIT                                     0x0C
-#define  OP_LIT_SAT                                 0x2A
-#define  OP_MOV                                     0x11
-#define  OP_MOV_SAT                                 0x30
-#define  OP_COS                                     0x1F
-#define  OP_COS_SAT                                 0x20
-#define  OP_EX2                                     0x07
-#define  OP_EX2_SAT                                 0x25
-#define  OP_LG2                                     0x0B
-#define  OP_LG2_SAT                                 0x29
-#define  OP_RCP                                     0x14
-#define  OP_RCP_SAT                                 0x33
-#define  OP_RSQ                                     0x15
-#define  OP_RSQ_SAT                                 0x34
-#define  OP_SIN                                     0x38
-#define  OP_SIN_SAT                                 0x39
-#define  OP_SCS                                     0x35
-#define  OP_SCS_SAT                                 0x36
-#define  OP_POW                                     0x13
-#define  OP_POW_SAT                                 0x32
-#define  OP_ADD                                     0x01
-#define  OP_ADD_SAT                                 0x1C
-#define  OP_DP3                                     0x03
-#define  OP_DP3_SAT                                 0x21
-#define  OP_DP4                                     0x04
-#define  OP_DP4_SAT                                 0x22
-#define  OP_DPH                                     0x05
-#define  OP_DPH_SAT                                 0x23
-#define  OP_DST                                     0x06
-#define  OP_DST_SAT                                 0x24
-#define  OP_MAX                                     0x0F
-#define  OP_MAX_SAT                                 0x2E
-#define  OP_MIN                                     0x10
-#define  OP_MIN_SAT                                 0x2F
-#define  OP_MUL                                     0x12
-#define  OP_MUL_SAT                                 0x31
-#define  OP_SGE                                     0x16
-#define  OP_SGE_SAT                                 0x37
-#define  OP_SLT                                     0x17
-#define  OP_SLT_SAT                                 0x3A
-#define  OP_SUB                                     0x18
-#define  OP_SUB_SAT                                 0x3B
-#define  OP_XPD                                     0x1A
-#define  OP_XPD_SAT                                 0x43
-#define  OP_CMP                                     0x1D
-#define  OP_CMP_SAT                                 0x1E
-#define  OP_LRP                                     0x2B
-#define  OP_LRP_SAT                                 0x2C
-#define  OP_MAD                                     0x0E
-#define  OP_MAD_SAT                                 0x2D
-#define  OP_SWZ                                     0x19
-#define  OP_SWZ_SAT                                 0x3C
-#define  OP_TEX                                     0x3D
-#define  OP_TEX_SAT                                 0x3E
-#define  OP_TXB                                     0x3F
-#define  OP_TXB_SAT                                 0x40
-#define  OP_TXP                                     0x41
-#define  OP_TXP_SAT                                 0x42
-#define  OP_KIL                                     0x28
-
-/* GL_ARB_vertex_program instruction code */
-#define  OP_ARL                                     0x02
-/*       OP_ABS */
-/*       OP_FLR */
-/*       OP_FRC */
-/*       OP_LIT */
-/*       OP_MOV */
-/*       OP_EX2 */
-#define  OP_EXP                                     0x08
-/*       OP_LG2 */
-#define  OP_LOG                                     0x0D
-/*       OP_RCP */
-/*       OP_RSQ */
-/*       OP_POW */
-/*       OP_ADD */
-/*       OP_DP3 */
-/*       OP_DP4 */
-/*       OP_DPH */
-/*       OP_DST */
-/*       OP_MAX */
-/*       OP_MIN */
-/*       OP_MUL */
-/*       OP_SGE */
-/*       OP_SLT */
-/*       OP_SUB */
-/*       OP_XPD */
-/*       OP_MAD */
-/*       OP_SWZ */
-
-/* fragment attribute binding */
-#define  FRAGMENT_ATTRIB_COLOR                      0x01
-#define  FRAGMENT_ATTRIB_TEXCOORD                   0x02
-#define  FRAGMENT_ATTRIB_FOGCOORD                   0x03
-#define  FRAGMENT_ATTRIB_POSITION                   0x04
-
-/* vertex attribute binding */
-#define  VERTEX_ATTRIB_POSITION                     0x01
-#define  VERTEX_ATTRIB_WEIGHT                       0x02
-#define  VERTEX_ATTRIB_NORMAL                       0x03
-#define  VERTEX_ATTRIB_COLOR                        0x04
-#define  VERTEX_ATTRIB_FOGCOORD                     0x05
-#define  VERTEX_ATTRIB_TEXCOORD                     0x06
-#define  VERTEX_ATTRIB_MATRIXINDEX                  0x07
-#define  VERTEX_ATTRIB_GENERIC                      0x08
-
-/* fragment result binding */
-#define  FRAGMENT_RESULT_COLOR                      0x01
-#define  FRAGMENT_RESULT_DEPTH                      0x02
-
-/* vertex result binding */
-#define  VERTEX_RESULT_POSITION                     0x01
-#define  VERTEX_RESULT_COLOR                        0x02
-#define  VERTEX_RESULT_FOGCOORD                     0x03
-#define  VERTEX_RESULT_POINTSIZE                    0x04
-#define  VERTEX_RESULT_TEXCOORD                     0x05
-
-/* texture target */
-#define  TEXTARGET_1D                               0x01
-#define  TEXTARGET_2D                               0x02
-#define  TEXTARGET_3D                               0x03
-#define  TEXTARGET_RECT                             0x04
-#define  TEXTARGET_CUBE                             0x05
-/* GL_ARB_fragment_program_shadow */
-#define  TEXTARGET_SHADOW1D                         0x06
-#define  TEXTARGET_SHADOW2D                         0x07
-#define  TEXTARGET_SHADOWRECT                       0x08
-/* GL_MESA_texture_array */
-#define  TEXTARGET_1D_ARRAY                         0x09
-#define  TEXTARGET_2D_ARRAY                         0x0a
-#define  TEXTARGET_SHADOW1D_ARRAY                   0x0b
-#define  TEXTARGET_SHADOW2D_ARRAY                   0x0c
-
-/* face type */
-#define  FACE_FRONT                                 0x00
-#define  FACE_BACK                                  0x01
-
-/* color type */
-#define  COLOR_PRIMARY                              0x00
-#define  COLOR_SECONDARY                            0x01
-
-/* component */
-#define  COMPONENT_X                                0x00
-#define  COMPONENT_Y                                0x01
-#define  COMPONENT_Z                                0x02
-#define  COMPONENT_W                                0x03
-#define  COMPONENT_0                                0x04
-#define  COMPONENT_1                                0x05
-
-/* array index type */
-#define  ARRAY_INDEX_ABSOLUTE                       0x00
-#define  ARRAY_INDEX_RELATIVE                       0x01
-
-/* matrix name */
-#define  MATRIX_MODELVIEW                           0x01
-#define  MATRIX_PROJECTION                          0x02
-#define  MATRIX_MVP                                 0x03
-#define  MATRIX_TEXTURE                             0x04
-#define  MATRIX_PALETTE                             0x05
-#define  MATRIX_PROGRAM                             0x06
-
-/* matrix modifier */
-#define  MATRIX_MODIFIER_IDENTITY                   0x00
-#define  MATRIX_MODIFIER_INVERSE                    0x01
-#define  MATRIX_MODIFIER_TRANSPOSE                  0x02
-#define  MATRIX_MODIFIER_INVTRANS                   0x03
-
-/* constant type */
-#define  CONSTANT_SCALAR                            0x01
-#define  CONSTANT_VECTOR                            0x02
-
-/* program param type */
-#define  PROGRAM_PARAM_ENV                          0x01
-#define  PROGRAM_PARAM_LOCAL                        0x02
-
-/* register type */
-#define  REGISTER_ATTRIB                            0x01
-#define  REGISTER_PARAM                             0x02
-#define  REGISTER_RESULT                            0x03
-#define  REGISTER_ESTABLISHED_NAME                  0x04
-
-/* param binding */
-#define  PARAM_NULL                                 0x00
-#define  PARAM_ARRAY_ELEMENT                        0x01
-#define  PARAM_STATE_ELEMENT                        0x02
-#define  PARAM_PROGRAM_ELEMENT                      0x03
-#define  PARAM_PROGRAM_ELEMENTS                     0x04
-#define  PARAM_CONSTANT                             0x05
-
-/* param state property */
-#define  STATE_MATERIAL_PARSER                      0x01
-#define  STATE_LIGHT_PARSER                         0x02
-#define  STATE_LIGHT_MODEL                          0x03
-#define  STATE_LIGHT_PROD                           0x04
-#define  STATE_FOG                                  0x05
-#define  STATE_MATRIX_ROWS                          0x06
-/* GL_ARB_fragment_program */
-#define  STATE_TEX_ENV                              0x07
-#define  STATE_DEPTH                                0x08
-/* GL_ARB_vertex_program */
-#define  STATE_TEX_GEN                              0x09
-#define  STATE_CLIP_PLANE                           0x0A
-#define  STATE_POINT                                0x0B
-
-/* state material property */
-#define  MATERIAL_AMBIENT                           0x01
-#define  MATERIAL_DIFFUSE                           0x02
-#define  MATERIAL_SPECULAR                          0x03
-#define  MATERIAL_EMISSION                          0x04
-#define  MATERIAL_SHININESS                         0x05
-
-/* state light property */
-#define  LIGHT_AMBIENT                              0x01
-#define  LIGHT_DIFFUSE                              0x02
-#define  LIGHT_SPECULAR                             0x03
-#define  LIGHT_POSITION                             0x04
-#define  LIGHT_ATTENUATION                          0x05
-#define  LIGHT_HALF                                 0x06
-#define  LIGHT_SPOT_DIRECTION                       0x07
-
-/* state light model property */
-#define  LIGHT_MODEL_AMBIENT                        0x01
-#define  LIGHT_MODEL_SCENECOLOR                     0x02
-
-/* state light product property */
-#define  LIGHT_PROD_AMBIENT                         0x01
-#define  LIGHT_PROD_DIFFUSE                         0x02
-#define  LIGHT_PROD_SPECULAR                        0x03
-
-/* state texture environment property */
-#define  TEX_ENV_COLOR                              0x01
-
-/* state texture generation coord property */
-#define  TEX_GEN_EYE                                0x01
-#define  TEX_GEN_OBJECT                             0x02
-
-/* state fog property */
-#define  FOG_COLOR                                  0x01
-#define  FOG_PARAMS                                 0x02
-
-/* state depth property */
-#define  DEPTH_RANGE                                0x01
-
-/* state point parameters property */
-#define  POINT_SIZE                                 0x01
-#define  POINT_ATTENUATION                          0x02
-
-/* declaration */
-#define  ATTRIB                                     0x01
-#define  PARAM                                      0x02
-#define  TEMP                                       0x03
-#define  OUTPUT                                     0x04
-#define  ALIAS                                      0x05
-/* GL_ARB_vertex_program */
-#define  ADDRESS                                    0x06
-
-/*-----------------------------------------------------------------------
- * From here on down is the semantic checking portion
- *
- */
-
-/**
- * Variable Table Handling functions
- */
-typedef enum
-{
-   vt_none,
-   vt_address,
-   vt_attrib,
-   vt_param,
-   vt_temp,
-   vt_output,
-   vt_alias
-} var_type;
-
-
-/**
- * Setting an explicit field for each of the binding properties is a bit
- * wasteful of space, but it should be much more clear when reading later on..
- */
-struct var_cache
-{
-   const GLubyte *name;         /* don't free() - no need */
-   var_type type;
-   GLuint address_binding;      /* The index of the address register we should
-                                 * be using                                        */
-   GLuint attrib_binding;       /* For type vt_attrib, see nvfragprog.h for values */
-   GLuint attrib_is_generic;    /* If the attrib was specified through a generic
-                                 * vertex attrib                                   */
-   GLuint temp_binding;         /* The index of the temp register we are to use    */
-   GLuint output_binding;       /* Output/result register number */
-   struct var_cache *alias_binding;     /* For type vt_alias, points to the var_cache entry
-                                         * that this is aliased to                         */
-   GLuint param_binding_type;   /* {PROGRAM_STATE_VAR, PROGRAM_LOCAL_PARAM,
-                                 *    PROGRAM_ENV_PARAM}                           */
-   GLuint param_binding_begin;  /* This is the offset into the program_parameter_list where
-                                 * the tokens representing our bound state (or constants)
-                                 * start */
-   GLuint param_binding_length; /* This is how many entries in the the program_parameter_list
-                                 * we take up with our state tokens or constants. Note that
-                                 * this is _not_ the same as the number of param registers
-                                 * we eventually use */
-   GLuint swizzle;              /**< swizzle to access this variable */
-   struct var_cache *next;
-};
-
-static GLvoid
-var_cache_create (struct var_cache **va)
-{
-   *va = (struct var_cache *) _mesa_malloc (sizeof (struct var_cache));
-   if (*va) {
-      (**va).name = NULL;
-      (**va).type = vt_none;
-      (**va).attrib_binding = ~0;
-      (**va).attrib_is_generic = 0;
-      (**va).temp_binding = ~0;
-      (**va).output_binding = ~0;
-      (**va).param_binding_type = ~0;
-      (**va).param_binding_begin = ~0;
-      (**va).param_binding_length = ~0;
-      (**va).alias_binding = NULL;
-      (**va).swizzle = SWIZZLE_XYZW;
-      (**va).next = NULL;
-   }
-}
-
-static GLvoid
-var_cache_destroy (struct var_cache **va)
-{
-   if (*va) {
-      var_cache_destroy (&(**va).next);
-      _mesa_free (*va);
-      *va = NULL;
-   }
-}
-
-static GLvoid
-var_cache_append (struct var_cache **va, struct var_cache *nv)
-{
-   if (*va)
-      var_cache_append (&(**va).next, nv);
-   else
-      *va = nv;
-}
-
-static struct var_cache *
-var_cache_find (struct var_cache *va, const GLubyte * name)
-{
-   /*struct var_cache *first = va;*/
-
-   while (va) {
-      if (!_mesa_strcmp ( (const char*) name, (const char*) va->name)) {
-         if (va->type == vt_alias)
-            return va->alias_binding;
-         return va;
-      }
-
-      va = va->next;
-   }
-
-   return NULL;
-}
-
-
-
-/**
- * Called when an error is detected while parsing/compiling a program.
- * Sets the ctx->Program.ErrorString field to descript and records a
- * GL_INVALID_OPERATION error.
- * \param position  position of error in program string
- * \param descrip  verbose error description
- */
-static void
-program_error(GLcontext *ctx, GLint position, const char *descrip)
-{
-   if (descrip) {
-      const char *prefix = "glProgramString(", *suffix = ")";
-      char *str = (char *) _mesa_malloc(_mesa_strlen(descrip) +
-                                        _mesa_strlen(prefix) +
-                                        _mesa_strlen(suffix) + 1);
-      if (str) {
-         _mesa_sprintf(str, "%s%s%s", prefix, descrip, suffix);
-         _mesa_error(ctx, GL_INVALID_OPERATION, str);
-         _mesa_free(str);
-      }
-   }
-   _mesa_set_program_error(ctx, position, descrip);
-}
-
-
-/**
- * As above, but with an extra string parameter for more info.
- */
-static void
-program_error2(GLcontext *ctx, GLint position, const char *descrip,
-               const char *var)
-{
-   if (descrip) {
-      const char *prefix = "glProgramString(", *suffix = ")";
-      char *str = (char *) _mesa_malloc(_mesa_strlen(descrip) +
-                                        _mesa_strlen(": ") +
-                                        _mesa_strlen(var) +
-                                        _mesa_strlen(prefix) +
-                                        _mesa_strlen(suffix) + 1);
-      if (str) {
-         _mesa_sprintf(str, "%s%s: %s%s", prefix, descrip, var, suffix);
-         _mesa_error(ctx, GL_INVALID_OPERATION, str);
-         _mesa_free(str);
-      }
-   }
-   {
-      char *str = (char *) _mesa_malloc(_mesa_strlen(descrip) +
-                                        _mesa_strlen(": ") +
-                                        _mesa_strlen(var) + 1);
-      if (str) {
-         _mesa_sprintf(str, "%s: %s", descrip, var);
-      }
-      _mesa_set_program_error(ctx, position, str);
-      if (str) {
-         _mesa_free(str);
-      }
-   }
-}
-
-
-
-/**
- * constructs an integer from 4 GLubytes in LE format
- */
-static GLuint
-parse_position (const GLubyte ** inst)
-{
-   GLuint value;
-
-   value =  (GLuint) (*(*inst)++);
-   value += (GLuint) (*(*inst)++) * 0x100;
-   value += (GLuint) (*(*inst)++) * 0x10000;
-   value += (GLuint) (*(*inst)++) * 0x1000000;
-
-   return value;
-}
-
-/**
- * This will, given a string, lookup the string as a variable name in the
- * var cache. If the name is found, the var cache node corresponding to the
- * var name is returned. If it is not found, a new entry is allocated
- *
- * \param  I     Points into the binary array where the string identifier begins
- * \param  found 1 if the string was found in the var_cache, 0 if it was allocated
- * \return       The location on the var_cache corresponding the the string starting at I
- */
-static struct var_cache *
-parse_string (const GLubyte ** inst, struct var_cache **vc_head,
-              struct arb_program *Program, GLuint * found)
-{
-   const GLubyte *i = *inst;
-   struct var_cache *va = NULL;
-   (void) Program;
-
-   *inst += _mesa_strlen ((char *) i) + 1;
-
-   va = var_cache_find (*vc_head, i);
-
-   if (va) {
-      *found = 1;
-      return va;
-   }
-
-   *found = 0;
-   var_cache_create (&va);
-   va->name = (const GLubyte *) i;
-
-   var_cache_append (vc_head, va);
-
-   return va;
-}
-
-static char *
-parse_string_without_adding (const GLubyte ** inst, struct arb_program *Program)
-{
-   const GLubyte *i = *inst;
-   (void) Program;
-   
-   *inst += _mesa_strlen ((char *) i) + 1;
-
-   return (char *) i;
-}
-
-/**
- * \return -1 if we parse '-', return 1 otherwise
- */
-static GLint
-parse_sign (const GLubyte ** inst)
-{
-   /*return *(*inst)++ != '+'; */
-
-   if (**inst == '-') {
-      (*inst)++;
-      return -1;
-   }
-   else if (**inst == '+') {
-      (*inst)++;
-      return 1;
-   }
-
-   return 1;
-}
-
-/**
- * parses and returns signed integer
- */
-static GLint
-parse_integer (const GLubyte ** inst, struct arb_program *Program)
-{
-   GLint sign;
-   GLint value;
-
-   /* check if *inst points to '+' or '-'
-    * if yes, grab the sign and increment *inst
-    */
-   sign = parse_sign (inst);
-
-   /* now check if *inst points to 0
-    * if yes, increment the *inst and return the default value
-    */
-   if (**inst == 0) {
-      (*inst)++;
-      return 0;
-   }
-
-   /* parse the integer as you normally would do it */
-   value = _mesa_atoi (parse_string_without_adding (inst, Program));
-
-   /* now, after terminating 0 there is a position
-    * to parse it - parse_position()
-    */
-   Program->Position = parse_position (inst);
-
-   return value * sign;
-}
-
-/**
-  Accumulate this string of digits, and return them as 
-  a large integer represented in floating point (for range).
-  If scale is not NULL, also accumulates a power-of-ten
-  integer scale factor that represents the number of digits 
-  in the string.
-*/
-static GLdouble
-parse_float_string(const GLubyte ** inst, struct arb_program *Program, GLdouble *scale)
-{
-   GLdouble value = 0.0;
-   GLdouble oscale = 1.0;
-
-   if (**inst == 0) { /* this string of digits is empty-- do nothing */
-      (*inst)++;
-   }
-   else { /* nonempty string-- parse out the digits */
-      while (**inst >= '0' && **inst <= '9') {
-         GLubyte digit = *((*inst)++);
-         value = value * 10.0 + (GLint) (digit - '0');
-         oscale *= 10.0;
-      }
-      assert(**inst == 0); /* integer string should end with 0 */
-      (*inst)++; /* skip over terminating 0 */
-      Program->Position = parse_position(inst); /* skip position (from integer) */
-   }
-   if (scale)
-      *scale = oscale;
-   return value;
-}
-
-/**
-  Parse an unsigned floating-point number from this stream of tokenized
-  characters.  Example floating-point formats supported:
-     12.34
-     12
-     0.34
-     .34
-     12.34e-4
- */
-static GLfloat
-parse_float (const GLubyte ** inst, struct arb_program *Program)
-{
-   GLint exponent;
-   GLdouble whole, fraction, fracScale = 1.0;
-
-   whole = parse_float_string(inst, Program, 0);
-   fraction = parse_float_string(inst, Program, &fracScale);
-   
-   /* Parse signed exponent */
-   exponent = parse_integer(inst, Program);   /* This is the exponent */
-
-   /* Assemble parts of floating-point number: */
-   return (GLfloat) ((whole + fraction / fracScale) *
-                     _mesa_pow(10.0, (GLfloat) exponent));
-}
-
-
-/**
- */
-static GLfloat
-parse_signed_float (const GLubyte ** inst, struct arb_program *Program)
-{
-   GLint sign = parse_sign (inst);
-   GLfloat value = parse_float (inst, Program);
-   return value * sign;
-}
-
-/**
- * This picks out a constant value from the parsed array. The constant vector is r
- * returned in the *values array, which should be of length 4.
- *
- * \param values - return the vector constant values.
- * \param size - returns the number elements in valuesOut [1..4]
- */
-static GLvoid
-parse_constant(const GLubyte ** inst, GLfloat *values, GLint *size,
-               struct arb_program *Program,
-               GLboolean use)
-{
-   GLuint components, i;
-
-   switch (*(*inst)++) {
-      case CONSTANT_SCALAR:
-         if (use == GL_TRUE) {
-            values[0] =
-               values[1] =
-               values[2] = values[3] = parse_float (inst, Program);
-         }
-         else {
-            values[0] =
-               values[1] =
-               values[2] = values[3] = parse_signed_float (inst, Program);
-         }
-         *size = 1;
-         break;
-      case CONSTANT_VECTOR:
-         values[0] = values[1] = values[2] = 0;
-         values[3] = 1;
-         components = *(*inst)++;
-         for (i = 0; i < components; i++) {
-            values[i] = parse_signed_float (inst, Program);
-         }
-         *size = 4;
-         break;
-      default:
-         _mesa_problem(NULL, "unexpected case in parse_constant()");
-         values[0] = 0.0F;
-         *size = 0;
-   }
-}
-
-/**
- * \param offset The offset from the address register that we should
- *                address
- *
- * \return 0 on sucess, 1 on error
- */
-static GLuint
-parse_relative_offset(GLcontext *ctx, const GLubyte **inst,
-                      struct arb_program *Program, GLint *offset)
-{
-   (void) ctx;
-   *offset = parse_integer(inst, Program);
-   return 0;
-}
-
-/**
- * \param  color 0 if color type is primary, 1 if color type is secondary
- * \return 0 on sucess, 1 on error
- */
-static GLuint
-parse_color_type (GLcontext * ctx, const GLubyte ** inst, struct arb_program *Program,
-                  GLint * color)
-{
-   (void) ctx; (void) Program;
-   *color = *(*inst)++ != COLOR_PRIMARY;
-   return 0;
-}
-
-/**
- * Get an integer corresponding to a generic vertex attribute.
- *
- * \return 0 on sucess, 1 on error
- */
-static GLuint
-parse_generic_attrib_num(GLcontext *ctx, const GLubyte ** inst,
-                       struct arb_program *Program, GLuint *attrib)
-{
-   GLint i = parse_integer(inst, Program);
-
-   if ((i < 0) || (i >= MAX_VERTEX_GENERIC_ATTRIBS))
-   {
-      program_error(ctx, Program->Position,
-                    "Invalid generic vertex attribute index");
-      return 1;
-   }
-
-   *attrib = (GLuint) i;
-
-   return 0;
-}
-
-
-/**
- * \param color The index of the color buffer to write into
- * \return 0 on sucess, 1 on error
- */
-static GLuint
-parse_output_color_num (GLcontext * ctx, const GLubyte ** inst,
-                    struct arb_program *Program, GLuint * color)
-{
-   GLint i = parse_integer (inst, Program);
-
-   if ((i < 0) || (i >= (int)ctx->Const.MaxDrawBuffers)) {
-      *color = 0;
-      program_error(ctx, Program->Position, "Invalid draw buffer index");
-      return 1;
-   }
-
-   *color = (GLuint) i;
-   return 0;
-}
-
-
-/**
- * Validate the index of a texture coordinate
- *
- * \param coord The texture unit index
- * \return 0 on sucess, 1 on error
- */
-static GLuint
-parse_texcoord_num (GLcontext * ctx, const GLubyte ** inst,
-                    struct arb_program *Program, GLuint * coord)
-{
-   GLint i = parse_integer (inst, Program);
-
-   if ((i < 0) || (i >= (int)ctx->Const.MaxTextureCoordUnits)) {
-      program_error(ctx, Program->Position, "Invalid texture coordinate index");
-      return 1;
-   }
-
-   *coord = (GLuint) i;
-   return 0;
-}
-
-
-/**
- * Validate the index of a texture image unit
- *
- * \param coord The texture unit index
- * \return 0 on sucess, 1 on error
- */
-static GLuint
-parse_teximage_num (GLcontext * ctx, const GLubyte ** inst,
-                    struct arb_program *Program, GLuint * coord)
-{
-   GLint i = parse_integer (inst, Program);
-
-   if ((i < 0) || (i >= (int)ctx->Const.MaxTextureImageUnits)) {
-      char s[100];
-      _mesa_snprintf(s, sizeof(s), "Invalid texture image index %d (%u is max)",
-                     i, ctx->Const.MaxTextureImageUnits);
-      program_error(ctx, Program->Position, s);
-      return 1;
-   }
-
-   *coord = (GLuint) i;
-   return 0;
-}
-
-
-/**
- * \param coord The weight index
- * \return 0 on sucess, 1 on error
- */
-static GLuint
-parse_weight_num (GLcontext * ctx, const GLubyte ** inst, struct arb_program *Program,
-                  GLint * coord)
-{
-   *coord = parse_integer (inst, Program);
-
-   if ((*coord < 0) || (*coord >= 1)) {
-      program_error(ctx, Program->Position, "Invalid weight index");
-      return 1;
-   }
-
-   return 0;
-}
-
-/**
- * \param coord The clip plane index
- * \return 0 on sucess, 1 on error
- */
-static GLuint
-parse_clipplane_num (GLcontext * ctx, const GLubyte ** inst,
-                     struct arb_program *Program, GLint * coord)
-{
-   *coord = parse_integer (inst, Program);
-
-   if ((*coord < 0) || (*coord >= (GLint) ctx->Const.MaxClipPlanes)) {
-      program_error(ctx, Program->Position, "Invalid clip plane index");
-      return 1;
-   }
-
-   return 0;
-}
-
-
-/**
- * \return 0 on front face, 1 on back face
- */
-static GLuint
-parse_face_type (const GLubyte ** inst)
-{
-   switch (*(*inst)++) {
-      case FACE_FRONT:
-         return 0;
-
-      case FACE_BACK:
-         return 1;
-   }
-   return 0;
-}
-
-
-/**
- * Given a matrix and a modifier token on the binary array, return tokens
- * that _mesa_fetch_state() [program.c] can understand.
- *
- * \param matrix - the matrix we are talking about
- * \param matrix_idx - the index of the matrix we have (for texture & program matricies)
- * \param matrix_modifier - the matrix modifier (trans, inv, etc)
- * \return 0 on sucess, 1 on failure
- */
-static GLuint
-parse_matrix (GLcontext * ctx, const GLubyte ** inst, struct arb_program *Program,
-              GLint * matrix, GLint * matrix_idx, GLint * matrix_modifier)
-{
-   GLubyte mat = *(*inst)++;
-
-   *matrix_idx = 0;
-
-   switch (mat) {
-      case MATRIX_MODELVIEW:
-         *matrix = STATE_MODELVIEW_MATRIX;
-         *matrix_idx = parse_integer (inst, Program);
-         if (*matrix_idx > 0) {
-            program_error(ctx, Program->Position,
-                          "ARB_vertex_blend not supported");
-            return 1;
-         }
-         break;
-
-      case MATRIX_PROJECTION:
-         *matrix = STATE_PROJECTION_MATRIX;
-         break;
-
-      case MATRIX_MVP:
-         *matrix = STATE_MVP_MATRIX;
-         break;
-
-      case MATRIX_TEXTURE:
-         *matrix = STATE_TEXTURE_MATRIX;
-         *matrix_idx = parse_integer (inst, Program);
-         if (*matrix_idx >= (GLint) ctx->Const.MaxTextureUnits) {
-            program_error(ctx, Program->Position, "Invalid Texture Unit");
-            /* bad *matrix_id */
-            return 1;
-         }
-         break;
-
-         /* This is not currently supported (ARB_matrix_palette) */
-      case MATRIX_PALETTE:
-         *matrix_idx = parse_integer (inst, Program);
-         program_error(ctx, Program->Position,
-                       "ARB_matrix_palette not supported");
-         return 1;
-         break;
-
-      case MATRIX_PROGRAM:
-         *matrix = STATE_PROGRAM_MATRIX;
-         *matrix_idx = parse_integer (inst, Program);
-         if (*matrix_idx >= (GLint) ctx->Const.MaxProgramMatrices) {
-            program_error(ctx, Program->Position, "Invalid Program Matrix");
-            /* bad *matrix_idx */
-            return 1;
-         }
-         break;
-   }
-
-   switch (*(*inst)++) {
-      case MATRIX_MODIFIER_IDENTITY:
-         *matrix_modifier = 0;
-         break;
-      case MATRIX_MODIFIER_INVERSE:
-         *matrix_modifier = STATE_MATRIX_INVERSE;
-         break;
-      case MATRIX_MODIFIER_TRANSPOSE:
-         *matrix_modifier = STATE_MATRIX_TRANSPOSE;
-         break;
-      case MATRIX_MODIFIER_INVTRANS:
-         *matrix_modifier = STATE_MATRIX_INVTRANS;
-         break;
-   }
-
-   return 0;
-}
-
-
-/**
- * This parses a state string (rather, the binary version of it) into
- * a 6-token sequence as described in _mesa_fetch_state() [program.c]
- *
- * \param inst         - the start in the binary arry to start working from
- * \param state_tokens - the storage for the 6-token state description
- * \return             - 0 on sucess, 1 on error
- */
-static GLuint
-parse_state_single_item (GLcontext * ctx, const GLubyte ** inst,
-                         struct arb_program *Program,
-                         gl_state_index state_tokens[STATE_LENGTH])
-{
-   GLubyte token = *(*inst)++;
-
-   switch (token) {
-      case STATE_MATERIAL_PARSER:
-         state_tokens[0] = STATE_MATERIAL;
-         state_tokens[1] = parse_face_type (inst);
-         switch (*(*inst)++) {
-            case MATERIAL_AMBIENT:
-               state_tokens[2] = STATE_AMBIENT;
-               break;
-            case MATERIAL_DIFFUSE:
-               state_tokens[2] = STATE_DIFFUSE;
-               break;
-            case MATERIAL_SPECULAR:
-               state_tokens[2] = STATE_SPECULAR;
-               break;
-            case MATERIAL_EMISSION:
-               state_tokens[2] = STATE_EMISSION;
-	       break;
-            case MATERIAL_SHININESS:
-               state_tokens[2] = STATE_SHININESS;
-               break;
-         }
-         break;
-
-      case STATE_LIGHT_PARSER:
-         state_tokens[0] = STATE_LIGHT;
-         state_tokens[1] = parse_integer (inst, Program);
-
-         /* Check the value of state_tokens[1] against the # of lights */
-         if (state_tokens[1] >= (GLint) ctx->Const.MaxLights) {
-            program_error(ctx, Program->Position, "Invalid Light Number");
-            /* bad state_tokens[1] */
-            return 1;
-         }
-
-         switch (*(*inst)++) {
-            case LIGHT_AMBIENT:
-               state_tokens[2] = STATE_AMBIENT;
-               break;
-            case LIGHT_DIFFUSE:
-               state_tokens[2] = STATE_DIFFUSE;
-               break;
-            case LIGHT_SPECULAR:
-               state_tokens[2] = STATE_SPECULAR;
-               break;
-            case LIGHT_POSITION:
-               state_tokens[2] = STATE_POSITION;
-               break;
-            case LIGHT_ATTENUATION:
-               state_tokens[2] = STATE_ATTENUATION;
-               break;
-            case LIGHT_HALF:
-               state_tokens[2] = STATE_HALF_VECTOR;
-               break;
-            case LIGHT_SPOT_DIRECTION:
-               state_tokens[2] = STATE_SPOT_DIRECTION;
-               break;
-         }
-         break;
-
-      case STATE_LIGHT_MODEL:
-         switch (*(*inst)++) {
-            case LIGHT_MODEL_AMBIENT:
-               state_tokens[0] = STATE_LIGHTMODEL_AMBIENT;
-               break;
-            case LIGHT_MODEL_SCENECOLOR:
-               state_tokens[0] = STATE_LIGHTMODEL_SCENECOLOR;
-               state_tokens[1] = parse_face_type (inst);
-               break;
-         }
-         break;
-
-      case STATE_LIGHT_PROD:
-         state_tokens[0] = STATE_LIGHTPROD;
-         state_tokens[1] = parse_integer (inst, Program);
-
-         /* Check the value of state_tokens[1] against the # of lights */
-         if (state_tokens[1] >= (GLint) ctx->Const.MaxLights) {
-            program_error(ctx, Program->Position, "Invalid Light Number");
-            /* bad state_tokens[1] */
-            return 1;
-         }
-
-         state_tokens[2] = parse_face_type (inst);
-         switch (*(*inst)++) {
-            case LIGHT_PROD_AMBIENT:
-               state_tokens[3] = STATE_AMBIENT;
-               break;
-            case LIGHT_PROD_DIFFUSE:
-               state_tokens[3] = STATE_DIFFUSE;
-               break;
-            case LIGHT_PROD_SPECULAR:
-               state_tokens[3] = STATE_SPECULAR;
-               break;
-         }
-         break;
-
-
-      case STATE_FOG:
-         switch (*(*inst)++) {
-            case FOG_COLOR:
-               state_tokens[0] = STATE_FOG_COLOR;
-               break;
-            case FOG_PARAMS:
-               state_tokens[0] = STATE_FOG_PARAMS;
-               break;
-         }
-         break;
-
-      case STATE_TEX_ENV:
-         state_tokens[1] = parse_integer (inst, Program);
-         switch (*(*inst)++) {
-            case TEX_ENV_COLOR:
-               state_tokens[0] = STATE_TEXENV_COLOR;
-               break;
-         }
-         break;
-
-      case STATE_TEX_GEN:
-         {
-            GLuint type, coord;
-
-            state_tokens[0] = STATE_TEXGEN;
-            /*state_tokens[1] = parse_integer (inst, Program);*/    /* Texture Unit */
-
-            if (parse_texcoord_num (ctx, inst, Program, &coord))
-               return 1;
-	    state_tokens[1] = coord;
-
-            /* EYE or OBJECT */
-            type = *(*inst)++;
-
-            /* 0 - s, 1 - t, 2 - r, 3 - q */
-            coord = *(*inst)++;
-
-            if (type == TEX_GEN_EYE) {
-               switch (coord) {
-                  case COMPONENT_X:
-                     state_tokens[2] = STATE_TEXGEN_EYE_S;
-                     break;
-                  case COMPONENT_Y:
-                     state_tokens[2] = STATE_TEXGEN_EYE_T;
-                     break;
-                  case COMPONENT_Z:
-                     state_tokens[2] = STATE_TEXGEN_EYE_R;
-                     break;
-                  case COMPONENT_W:
-                     state_tokens[2] = STATE_TEXGEN_EYE_Q;
-                     break;
-                  default:
-                     _mesa_problem(ctx, "bad texgen component in "
-                                   "parse_state_single_item()");
-               }
-            }
-            else {
-               switch (coord) {
-                  case COMPONENT_X:
-                     state_tokens[2] = STATE_TEXGEN_OBJECT_S;
-                     break;
-                  case COMPONENT_Y:
-                     state_tokens[2] = STATE_TEXGEN_OBJECT_T;
-                     break;
-                  case COMPONENT_Z:
-                     state_tokens[2] = STATE_TEXGEN_OBJECT_R;
-                     break;
-                  case COMPONENT_W:
-                     state_tokens[2] = STATE_TEXGEN_OBJECT_Q;
-                     break;
-                  default:
-                     _mesa_problem(ctx, "bad texgen component in "
-                                   "parse_state_single_item()");
-               }
-            }
-         }
-         break;
-
-      case STATE_DEPTH:
-         switch (*(*inst)++) {
-            case DEPTH_RANGE:
-               state_tokens[0] = STATE_DEPTH_RANGE;
-               break;
-         }
-         break;
-
-      case STATE_CLIP_PLANE:
-         state_tokens[0] = STATE_CLIPPLANE;
-         if (parse_clipplane_num (ctx, inst, Program,
-                                  (GLint *) &state_tokens[1]))
-            return 1;
-         break;
-
-      case STATE_POINT:
-         switch (*(*inst)++) {
-            case POINT_SIZE:
-               state_tokens[0] = STATE_POINT_SIZE;
-               break;
-
-            case POINT_ATTENUATION:
-               state_tokens[0] = STATE_POINT_ATTENUATION;
-               break;
-         }
-         break;
-
-         /* XXX: I think this is the correct format for a matrix row */
-      case STATE_MATRIX_ROWS:
-         if (parse_matrix(ctx, inst, Program,
-                          (GLint *) &state_tokens[0],
-                          (GLint *) &state_tokens[1],
-                          (GLint *) &state_tokens[4]))
-            return 1;
-
-         state_tokens[2] = parse_integer (inst, Program);       /* The first row to grab */
-
-         if ((**inst) != 0) {                                   /* Either the last row, 0 */
-            state_tokens[3] = parse_integer (inst, Program);
-            if (state_tokens[3] < state_tokens[2]) {
-               program_error(ctx, Program->Position,
-                             "Second matrix index less than the first");
-               /* state_tokens[4] vs. state_tokens[3] */
-               return 1;
-            }
-         }
-         else {
-            state_tokens[3] = state_tokens[2];
-            (*inst)++;
-         }
-         break;
-   }
-
-   return 0;
-}
-
-/**
- * This parses a state string (rather, the binary version of it) into
- * a 6-token similar for the state fetching code in program.c
- *
- * One might ask, why fetch these parameters into just like  you fetch
- * state when they are already stored in other places?
- *
- * Because of array offsets -> We can stick env/local parameters in the
- * middle of a parameter array and then index someplace into the array
- * when we execute.
- *
- * One optimization might be to only do this for the cases where the
- * env/local parameters end up inside of an array, and leave the
- * single parameters (or arrays of pure env/local pareameters) in their
- * respective register files.
- *
- * For ENV parameters, the format is:
- *    state_tokens[0] = STATE_FRAGMENT_PROGRAM / STATE_VERTEX_PROGRAM
- *    state_tokens[1] = STATE_ENV
- *    state_tokens[2] = the parameter index
- *
- * for LOCAL parameters, the format is:
- *    state_tokens[0] = STATE_FRAGMENT_PROGRAM / STATE_VERTEX_PROGRAM
- *    state_tokens[1] = STATE_LOCAL
- *    state_tokens[2] = the parameter index
- *
- * \param inst         - the start in the binary arry to start working from
- * \param state_tokens - the storage for the 6-token state description
- * \return             - 0 on sucess, 1 on failure
- */
-static GLuint
-parse_program_single_item (GLcontext * ctx, const GLubyte ** inst,
-                           struct arb_program *Program,
-                           gl_state_index state_tokens[STATE_LENGTH])
-{
-   if (Program->Base.Target == GL_FRAGMENT_PROGRAM_ARB)
-      state_tokens[0] = STATE_FRAGMENT_PROGRAM;
-   else
-      state_tokens[0] = STATE_VERTEX_PROGRAM;
-
-
-   switch (*(*inst)++) {
-      case PROGRAM_PARAM_ENV:
-         state_tokens[1] = STATE_ENV;
-         state_tokens[2] = parse_integer (inst, Program);
-
-         /* Check state_tokens[2] against the number of ENV parameters available */
-         if (((Program->Base.Target == GL_FRAGMENT_PROGRAM_ARB) &&
-              (state_tokens[2] >= (GLint) ctx->Const.FragmentProgram.MaxEnvParams))
-             ||
-             ((Program->Base.Target == GL_VERTEX_PROGRAM_ARB) &&
-              (state_tokens[2] >= (GLint) ctx->Const.VertexProgram.MaxEnvParams))) {
-            program_error(ctx, Program->Position,
-                          "Invalid Program Env Parameter");
-            /* bad state_tokens[2] */
-            return 1;
-         }
-
-         break;
-
-      case PROGRAM_PARAM_LOCAL:
-         state_tokens[1] = STATE_LOCAL;
-         state_tokens[2] = parse_integer (inst, Program);
-
-         /* Check state_tokens[2] against the number of LOCAL parameters available */
-         if (((Program->Base.Target == GL_FRAGMENT_PROGRAM_ARB) &&
-              (state_tokens[2] >= (GLint) ctx->Const.FragmentProgram.MaxLocalParams))
-             ||
-             ((Program->Base.Target == GL_VERTEX_PROGRAM_ARB) &&
-              (state_tokens[2] >= (GLint) ctx->Const.VertexProgram.MaxLocalParams))) {
-            program_error(ctx, Program->Position,
-                          "Invalid Program Local Parameter");
-            /* bad state_tokens[2] */
-            return 1;
-         }
-         break;
-   }
-
-   return 0;
-}
-
-/**
- * For ARB_vertex_program, programs are not allowed to use both an explicit
- * vertex attribute and a generic vertex attribute corresponding to the same
- * state. See section 2.14.3.1 of the GL_ARB_vertex_program spec.
- *
- * This will walk our var_cache and make sure that nobody does anything fishy.
- *
- * \return 0 on sucess, 1 on error
- */
-static GLuint
-generic_attrib_check(struct var_cache *vc_head)
-{
-   int a;
-   struct var_cache *curr;
-   GLboolean explicitAttrib[MAX_VERTEX_GENERIC_ATTRIBS],
-      genericAttrib[MAX_VERTEX_GENERIC_ATTRIBS];
-
-   for (a=0; a<MAX_VERTEX_GENERIC_ATTRIBS; a++) {
-      explicitAttrib[a] = GL_FALSE;
-      genericAttrib[a] = GL_FALSE;
-   }
-
-   curr = vc_head;
-   while (curr) {
-      if (curr->type == vt_attrib) {
-         if (curr->attrib_is_generic) {
-            GLuint attr = (curr->attrib_binding == 0)
-               ? 0 : (curr->attrib_binding - VERT_ATTRIB_GENERIC0);
-            assert(attr < MAX_VERTEX_GENERIC_ATTRIBS);
-            genericAttrib[attr] = GL_TRUE;
-         }
-         else {
-            assert(curr->attrib_binding < MAX_VERTEX_GENERIC_ATTRIBS);
-            explicitAttrib[ curr->attrib_binding ] = GL_TRUE;
-         }
-      }
-
-      curr = curr->next;
-   }
-
-   for (a=0; a<MAX_VERTEX_GENERIC_ATTRIBS; a++) {
-      if ((explicitAttrib[a]) && (genericAttrib[a]))
-         return 1;
-   }
-
-   return 0;
-}
-
-/**
- * This will handle the binding side of an ATTRIB var declaration
- *
- * \param inputReg  returns the input register index, one of the
- *                  VERT_ATTRIB_* or FRAG_ATTRIB_* values.
- * \return returns 0 on success, 1 on error
- */
-static GLuint
-parse_attrib_binding(GLcontext * ctx, const GLubyte ** inst,
-                     struct arb_program *Program,
-                     GLuint *inputReg, GLuint *is_generic)
-{
-   GLint err = 0;
-
-   *is_generic = 0;
-
-   if (Program->Base.Target == GL_FRAGMENT_PROGRAM_ARB) {
-      switch (*(*inst)++) {
-         case FRAGMENT_ATTRIB_COLOR:
-            {
-               GLint coord;
-               err = parse_color_type (ctx, inst, Program, &coord);
-               *inputReg = FRAG_ATTRIB_COL0 + coord;
-            }
-            break;
-         case FRAGMENT_ATTRIB_TEXCOORD:
-            {
-               GLuint texcoord = 0;
-               err = parse_texcoord_num (ctx, inst, Program, &texcoord);
-               *inputReg = FRAG_ATTRIB_TEX0 + texcoord;
-            }
-            break;
-         case FRAGMENT_ATTRIB_FOGCOORD:
-            *inputReg = FRAG_ATTRIB_FOGC;
-            break;
-         case FRAGMENT_ATTRIB_POSITION:
-            *inputReg = FRAG_ATTRIB_WPOS;
-            break;
-         default:
-            err = 1;
-            break;
-      }
-   }
-   else {
-      switch (*(*inst)++) {
-         case VERTEX_ATTRIB_POSITION:
-            *inputReg = VERT_ATTRIB_POS;
-            break;
-
-         case VERTEX_ATTRIB_WEIGHT:
-            {
-               GLint weight;
-               err = parse_weight_num (ctx, inst, Program, &weight);
-               *inputReg = VERT_ATTRIB_WEIGHT;
-#if 1
-               /* hack for Warcraft (see bug 8060) */
-               _mesa_warning(ctx, "Application error: vertex program uses 'vertex.weight' but GL_ARB_vertex_blend not supported.");
-               break;
-#else
-               program_error(ctx, Program->Position,
-                             "ARB_vertex_blend not supported");
-               return 1;
-#endif
-            }
-
-         case VERTEX_ATTRIB_NORMAL:
-            *inputReg = VERT_ATTRIB_NORMAL;
-            break;
-
-         case VERTEX_ATTRIB_COLOR:
-            {
-               GLint color;
-               err = parse_color_type (ctx, inst, Program, &color);
-               if (color) {
-                  *inputReg = VERT_ATTRIB_COLOR1;
-               }
-               else {
-                  *inputReg = VERT_ATTRIB_COLOR0;
-               }
-            }
-            break;
-
-         case VERTEX_ATTRIB_FOGCOORD:
-            *inputReg = VERT_ATTRIB_FOG;
-            break;
-
-         case VERTEX_ATTRIB_TEXCOORD:
-            {
-               GLuint unit = 0;
-               err = parse_texcoord_num (ctx, inst, Program, &unit);
-               *inputReg = VERT_ATTRIB_TEX0 + unit;
-            }
-            break;
-
-         case VERTEX_ATTRIB_MATRIXINDEX:
-            /* Not supported at this time */
-            {
-               const char *msg = "ARB_palette_matrix not supported";
-               parse_integer (inst, Program);
-               program_error(ctx, Program->Position, msg);
-            }
-            return 1;
-
-         case VERTEX_ATTRIB_GENERIC:
-            {
-               GLuint attrib;
-               err = parse_generic_attrib_num(ctx, inst, Program, &attrib);
-               if (!err) {
-                  *is_generic = 1;
-                  /* Add VERT_ATTRIB_GENERIC0 here because ARB_vertex_program's
-                   * attributes do not alias the conventional vertex
-                   * attributes.
-                   */
-                  if (attrib > 0)
-                     *inputReg = attrib + VERT_ATTRIB_GENERIC0;
-                  else
-                     *inputReg = 0;
-               }
-            }
-            break;
-
-         default:
-            err = 1;
-            break;
-      }
-   }
-
-   if (err) {
-      program_error(ctx, Program->Position, "Bad attribute binding");
-   }
-
-   return err;
-}
-
-
-/**
- * This translates between a binary token for an output variable type
- * and the mesa token for the same thing.
- *
- * \param inst       The parsed tokens
- * \param outputReg  Returned index/number of the output register,
- *                   one of the VERT_RESULT_* or FRAG_RESULT_* values.
- */
-static GLuint
-parse_result_binding(GLcontext *ctx, const GLubyte **inst,
-                     GLuint *outputReg, struct arb_program *Program)
-{
-   const GLubyte token = *(*inst)++;
-
-   switch (token) {
-      case FRAGMENT_RESULT_COLOR:
-         if (Program->Base.Target == GL_FRAGMENT_PROGRAM_ARB) {
-            GLuint out_color;
-
-            /* This gets result of the color buffer we're supposed to 
-             * draw into.  This pertains to GL_ARB_draw_buffers.
-             */
-            parse_output_color_num(ctx, inst, Program, &out_color);
-            ASSERT(out_color < MAX_DRAW_BUFFERS);
-            *outputReg = FRAG_RESULT_COLOR;
-         }
-         else {
-            /* for vtx programs, this is VERTEX_RESULT_POSITION */
-            *outputReg = VERT_RESULT_HPOS;
-         }
-         break;
-
-      case FRAGMENT_RESULT_DEPTH:
-         if (Program->Base.Target == GL_FRAGMENT_PROGRAM_ARB) {
-            /* for frag programs, this is FRAGMENT_RESULT_DEPTH */
-            *outputReg = FRAG_RESULT_DEPTH;
-         }
-         else {
-            /* for vtx programs, this is VERTEX_RESULT_COLOR */
-            GLint color_type;
-            GLuint face_type = parse_face_type(inst);
-	    GLint err = parse_color_type(ctx, inst, Program, &color_type);
-            if (err)
-               return 1;
-
-            if (face_type) {
-               /* back face */
-               if (color_type) {
-                  *outputReg = VERT_RESULT_BFC1; /* secondary color */
-               }
-               else {
-                  *outputReg = VERT_RESULT_BFC0; /* primary color */
-               }
-            }
-            else {
-               /* front face */
-               if (color_type) {
-                  *outputReg = VERT_RESULT_COL1; /* secondary color */
-               }
-               /* primary color */
-               else {
-                  *outputReg = VERT_RESULT_COL0; /* primary color */
-               }
-            }
-         }
-         break;
-
-      case VERTEX_RESULT_FOGCOORD:
-         *outputReg = VERT_RESULT_FOGC;
-         break;
-
-      case VERTEX_RESULT_POINTSIZE:
-         *outputReg = VERT_RESULT_PSIZ;
-         break;
-
-      case VERTEX_RESULT_TEXCOORD:
-         {
-            GLuint unit;
-            if (parse_texcoord_num (ctx, inst, Program, &unit))
-               return 1;
-            *outputReg = VERT_RESULT_TEX0 + unit;
-         }
-         break;
-   }
-
-   Program->Base.OutputsWritten |= (1 << *outputReg);
-
-   return 0;
-}
-
-
-/**
- * This handles the declaration of ATTRIB variables
- *
- * XXX: Still needs
- *      parse_vert_attrib_binding(), or something like that
- *
- * \return 0 on sucess, 1 on error
- */
-static GLint
-parse_attrib (GLcontext * ctx, const GLubyte ** inst, struct var_cache **vc_head,
-              struct arb_program *Program)
-{
-   GLuint found;
-   struct var_cache *attrib_var;
-
-   attrib_var = parse_string (inst, vc_head, Program, &found);
-   Program->Position = parse_position (inst);
-   if (found) {
-      program_error2(ctx, Program->Position,
-                     "Duplicate variable declaration",
-                     (char *) attrib_var->name);
-      return 1;
-   }
-
-   attrib_var->type = vt_attrib;
-
-   if (parse_attrib_binding(ctx, inst, Program, &attrib_var->attrib_binding,
-                            &attrib_var->attrib_is_generic))
-      return 1;
-
-   if (generic_attrib_check(*vc_head)) {
-      program_error(ctx, Program->Position,
-                    "Cannot use both a generic vertex attribute "
-                    "and a specific attribute of the same type");
-      return 1;
-   }
-
-   Program->Base.NumAttributes++;
-   return 0;
-}
-
-/**
- * \param use -- TRUE if we're called when declaring implicit parameters,
- *               FALSE if we're declaraing variables. This has to do with
- *               if we get a signed or unsigned float for scalar constants
- */
-static GLuint
-parse_param_elements (GLcontext * ctx, const GLubyte ** inst,
-                      struct var_cache *param_var,
-                      struct arb_program *Program, GLboolean use)
-{
-   GLint idx;
-   GLuint err = 0;
-   gl_state_index state_tokens[STATE_LENGTH] = {0, 0, 0, 0, 0};
-
-   GLubyte token = *(*inst)++;
-
-   switch (token) {
-      case PARAM_STATE_ELEMENT:
-         if (parse_state_single_item (ctx, inst, Program, state_tokens))
-            return 1;
-
-         /* If we adding STATE_MATRIX that has multiple rows, we need to
-          * unroll it and call _mesa_add_state_reference() for each row
-          */
-         if ((state_tokens[0] == STATE_MODELVIEW_MATRIX ||
-              state_tokens[0] == STATE_PROJECTION_MATRIX ||
-              state_tokens[0] == STATE_MVP_MATRIX ||
-              state_tokens[0] == STATE_TEXTURE_MATRIX ||
-              state_tokens[0] == STATE_PROGRAM_MATRIX)
-             && (state_tokens[2] != state_tokens[3])) {
-            GLint row;
-            const GLint first_row = state_tokens[2];
-            const GLint last_row = state_tokens[3];
-
-            for (row = first_row; row <= last_row; row++) {
-               state_tokens[2] = state_tokens[3] = row;
-
-               idx = _mesa_add_state_reference(Program->Base.Parameters,
-                                               state_tokens);
-               if (param_var->param_binding_begin == ~0U)
-                  param_var->param_binding_begin = idx;
-               param_var->param_binding_length++;
-            }
-         }
-         else {
-            idx = _mesa_add_state_reference(Program->Base.Parameters,
-                                            state_tokens);
-            if (param_var->param_binding_begin == ~0U)
-               param_var->param_binding_begin = idx;
-            param_var->param_binding_length++;
-         }
-         break;
-
-      case PARAM_PROGRAM_ELEMENT:
-         if (parse_program_single_item (ctx, inst, Program, state_tokens))
-            return 1;
-         idx = _mesa_add_state_reference (Program->Base.Parameters, state_tokens);
-         if (param_var->param_binding_begin == ~0U)
-            param_var->param_binding_begin = idx;
-         param_var->param_binding_length++;
-
-         /* Check if there is more: 0 -> we're done, else its an integer */
-         if (**inst) {
-            GLuint out_of_range, new_idx;
-            GLuint start_idx = state_tokens[2] + 1;
-            GLuint end_idx = parse_integer (inst, Program);
-
-            out_of_range = 0;
-            if (Program->Base.Target == GL_FRAGMENT_PROGRAM_ARB) {
-               if (((state_tokens[1] == STATE_ENV)
-                    && (end_idx >= ctx->Const.FragmentProgram.MaxEnvParams))
-                   || ((state_tokens[1] == STATE_LOCAL)
-                       && (end_idx >=
-                           ctx->Const.FragmentProgram.MaxLocalParams)))
-                  out_of_range = 1;
-            }
-            else {
-               if (((state_tokens[1] == STATE_ENV)
-                    && (end_idx >= ctx->Const.VertexProgram.MaxEnvParams))
-                   || ((state_tokens[1] == STATE_LOCAL)
-                       && (end_idx >=
-                           ctx->Const.VertexProgram.MaxLocalParams)))
-                  out_of_range = 1;
-            }
-            if (out_of_range) {
-               program_error(ctx, Program->Position,
-                             "Invalid Program Parameter"); /*end_idx*/
-               return 1;
-            }
-
-            for (new_idx = start_idx; new_idx <= end_idx; new_idx++) {
-               state_tokens[2] = new_idx;
-               idx = _mesa_add_state_reference(Program->Base.Parameters,
-                                               state_tokens);
-               param_var->param_binding_length++;
-            }
-         }
-         else {
-            (*inst)++;
-         }
-         break;
-
-      case PARAM_CONSTANT:
-         /* parsing something like {1.0, 2.0, 3.0, 4.0} */
-         {
-            GLfloat const_values[4];
-            GLint size;
-            parse_constant(inst, const_values, &size, Program, use);
-            if (param_var->name[0] == ' ') {
-               /* this is an unnamed constant */
-               idx = _mesa_add_unnamed_constant(Program->Base.Parameters,
-                                                const_values, size,
-                                                &param_var->swizzle);
-            }
-            else {
-               /* named parameter/constant */
-               idx = _mesa_add_named_constant(Program->Base.Parameters,
-                                              (char *) param_var->name,
-                                              const_values, size);
-            }
-            if (param_var->param_binding_begin == ~0U)
-               param_var->param_binding_begin = idx;
-            param_var->param_binding_type = PROGRAM_STATE_VAR;
-            /* Note: when we reference this parameter in an instruction later,
-             * we'll check if it's really a constant/immediate and set the
-             * instruction register type appropriately.
-             */
-            param_var->param_binding_length++;
-         }
-         break;
-
-      default:
-         program_error(ctx, Program->Position,
-                       "Unexpected token (in parse_param_elements())");
-         return 1;
-   }
-
-   Program->Base.NumParameters = Program->Base.Parameters->NumParameters;
-
-   /* Make sure we haven't blown past our parameter limits */
-   if (((Program->Base.Target == GL_VERTEX_PROGRAM_ARB) &&
-        (Program->Base.NumParameters >
-         ctx->Const.VertexProgram.MaxLocalParams))
-       || ((Program->Base.Target == GL_FRAGMENT_PROGRAM_ARB)
-           && (Program->Base.NumParameters >
-               ctx->Const.FragmentProgram.MaxLocalParams))) {
-      program_error(ctx, Program->Position, "Too many parameter variables");
-      return 1;
-   }
-
-   return err;
-}
-
-
-/**
- * This picks out PARAM program parameter bindings.
- *
- * XXX: This needs to be stressed & tested
- *
- * \return 0 on sucess, 1 on error
- */
-static GLuint
-parse_param (GLcontext * ctx, const GLubyte ** inst, struct var_cache **vc_head,
-             struct arb_program *Program)
-{
-   GLuint found, err;
-   GLint specified_length;
-   struct var_cache *param_var;
-
-   err = 0;
-   param_var = parse_string (inst, vc_head, Program, &found);
-   Program->Position = parse_position (inst);
-
-   if (found) {
-      program_error2(ctx, Program->Position,
-                     "Duplicate variable declaration",
-                     (char *) param_var->name);
-      return 1;
-   }
-
-   specified_length = parse_integer (inst, Program);
-
-   if (specified_length < 0) {
-      program_error(ctx, Program->Position, "Negative parameter array length");
-      return 1;
-   }
-
-   param_var->type = vt_param;
-   param_var->param_binding_length = 0;
-
-   /* Right now, everything is shoved into the main state register file.
-    *
-    * In the future, it would be nice to leave things ENV/LOCAL params
-    * in their respective register files, if possible
-    */
-   param_var->param_binding_type = PROGRAM_STATE_VAR;
-
-   /* Remember to:
-    * *   - add each guy to the parameter list
-    * *   - increment the param_var->param_binding_len
-    * *   - store the param_var->param_binding_begin for the first one
-    * *   - compare the actual len to the specified len at the end
-    */
-   while (**inst != PARAM_NULL) {
-      if (parse_param_elements (ctx, inst, param_var, Program, GL_FALSE))
-         return 1;
-   }
-
-   /* Test array length here! */
-   if (specified_length) {
-      if (specified_length != (int)param_var->param_binding_length) {
-         program_error(ctx, Program->Position,
-              "Declared parameter array length does not match parameter list");
-         return 1;
-      }
-   }
-
-   (*inst)++;
-
-   return 0;
-}
-
-/**
- *
- */
-static GLuint
-parse_param_use (GLcontext * ctx, const GLubyte ** inst, struct var_cache **vc_head,
-                 struct arb_program *Program, struct var_cache **new_var)
-{
-   struct var_cache *param_var;
-
-   /* First, insert a dummy entry into the var_cache */
-   var_cache_create (&param_var);
-   param_var->name = (const GLubyte *) " ";
-   param_var->type = vt_param;
-
-   param_var->param_binding_length = 0;
-   /* Don't fill in binding_begin; We use the default value of -1
-    * to tell if its already initialized, elsewhere.
-    *
-    * param_var->param_binding_begin  = 0;
-    */
-   param_var->param_binding_type = PROGRAM_STATE_VAR;
-
-   var_cache_append (vc_head, param_var);
-
-   /* Then fill it with juicy parameter goodness */
-   if (parse_param_elements (ctx, inst, param_var, Program, GL_TRUE))
-      return 1;
-
-   *new_var = param_var;
-
-   return 0;
-}
-
-
-/**
- * This handles the declaration of TEMP variables
- *
- * \return 0 on sucess, 1 on error
- */
-static GLuint
-parse_temp (GLcontext * ctx, const GLubyte ** inst, struct var_cache **vc_head,
-            struct arb_program *Program)
-{
-   GLuint found;
-   struct var_cache *temp_var;
-
-   while (**inst != 0) {
-      temp_var = parse_string (inst, vc_head, Program, &found);
-      Program->Position = parse_position (inst);
-      if (found) {
-         program_error2(ctx, Program->Position,
-                        "Duplicate variable declaration",
-                        (char *) temp_var->name);
-         return 1;
-      }
-
-      temp_var->type = vt_temp;
-
-      if (((Program->Base.Target == GL_FRAGMENT_PROGRAM_ARB) &&
-           (Program->Base.NumTemporaries >=
-            ctx->Const.FragmentProgram.MaxTemps))
-          || ((Program->Base.Target == GL_VERTEX_PROGRAM_ARB)
-              && (Program->Base.NumTemporaries >=
-                  ctx->Const.VertexProgram.MaxTemps))) {
-         program_error(ctx, Program->Position,
-                       "Too many TEMP variables declared");
-         return 1;
-      }
-
-      temp_var->temp_binding = Program->Base.NumTemporaries;
-      Program->Base.NumTemporaries++;
-   }
-   (*inst)++;
-
-   return 0;
-}
-
-/**
- * This handles variables of the OUTPUT variety
- *
- * \return 0 on sucess, 1 on error
- */
-static GLuint
-parse_output (GLcontext * ctx, const GLubyte ** inst, struct var_cache **vc_head,
-              struct arb_program *Program)
-{
-   GLuint found;
-   struct var_cache *output_var;
-   GLuint err;
-
-   output_var = parse_string (inst, vc_head, Program, &found);
-   Program->Position = parse_position (inst);
-   if (found) {
-      program_error2(ctx, Program->Position,
-                     "Duplicate variable declaration",
-                     (char *) output_var->name);
-      return 1;
-   }
-
-   output_var->type = vt_output;
-
-   err = parse_result_binding(ctx, inst, &output_var->output_binding, Program);
-   return err;
-}
-
-/**
- * This handles variables of the ALIAS kind
- *
- * \return 0 on sucess, 1 on error
- */
-static GLuint
-parse_alias (GLcontext * ctx, const GLubyte ** inst, struct var_cache **vc_head,
-             struct arb_program *Program)
-{
-   GLuint found;
-   struct var_cache *temp_var;
-
-   temp_var = parse_string (inst, vc_head, Program, &found);
-   Program->Position = parse_position (inst);
-
-   if (found) {
-      program_error2(ctx, Program->Position,
-                    "Duplicate variable declaration",
-                     (char *) temp_var->name);
-      return 1;
-   }
-
-   temp_var->type = vt_alias;
-   temp_var->alias_binding =  parse_string (inst, vc_head, Program, &found);
-   Program->Position = parse_position (inst);
-
-   if (!found)
-   {
-      program_error2(ctx, Program->Position,
-                     "Undefined alias value",
-                     (char *) temp_var->alias_binding->name);
-      return 1;
-   }
-
-   return 0;
-}
-
-/**
- * This handles variables of the ADDRESS kind
- *
- * \return 0 on sucess, 1 on error
- */
-static GLuint
-parse_address (GLcontext * ctx, const GLubyte ** inst, struct var_cache **vc_head,
-               struct arb_program *Program)
-{
-   GLuint found;
-   struct var_cache *temp_var;
-
-   while (**inst != 0) {
-      temp_var = parse_string (inst, vc_head, Program, &found);
-      Program->Position = parse_position (inst);
-      if (found) {
-         program_error2(ctx, Program->Position,
-                        "Duplicate variable declaration",
-                        (char *) temp_var->name);
-         return 1;
-      }
-
-      temp_var->type = vt_address;
-
-      if (Program->Base.NumAddressRegs >=
-          ctx->Const.VertexProgram.MaxAddressRegs) {
-         const char *msg = "Too many ADDRESS variables declared";
-         program_error(ctx, Program->Position, msg);
-         return 1;
-      }
-
-      temp_var->address_binding = Program->Base.NumAddressRegs;
-      Program->Base.NumAddressRegs++;
-   }
-   (*inst)++;
-
-   return 0;
-}
-
-/**
- * Parse a program declaration
- *
- * \return 0 on sucess, 1 on error
- */
-static GLint
-parse_declaration (GLcontext * ctx, const GLubyte ** inst, struct var_cache **vc_head,
-                   struct arb_program *Program)
-{
-   GLint err = 0;
-
-   switch (*(*inst)++) {
-      case ADDRESS:
-         err = parse_address (ctx, inst, vc_head, Program);
-         break;
-
-      case ALIAS:
-         err = parse_alias (ctx, inst, vc_head, Program);
-         break;
-
-      case ATTRIB:
-         err = parse_attrib (ctx, inst, vc_head, Program);
-         break;
-
-      case OUTPUT:
-         err = parse_output (ctx, inst, vc_head, Program);
-         break;
-
-      case PARAM:
-         err = parse_param (ctx, inst, vc_head, Program);
-         break;
-
-      case TEMP:
-         err = parse_temp (ctx, inst, vc_head, Program);
-         break;
-   }
-
-   return err;
-}
-
-/**
- * Handle the parsing out of a masked destination register, either for a
- * vertex or fragment program.
- *
- * If we are a vertex program, make sure we don't write to
- * result.position if we have specified that the program is
- * position invariant
- *
- * \param File      - The register file we write to
- * \param Index     - The register index we write to
- * \param WriteMask - The mask controlling which components we write (1->write)
- *
- * \return 0 on sucess, 1 on error
- */
-static GLuint
-parse_masked_dst_reg (GLcontext * ctx, const GLubyte ** inst,
-                      struct var_cache **vc_head, struct arb_program *Program,
-                      gl_register_file *File, GLuint *Index, GLint *WriteMask)
-{
-   GLuint tmp, result;
-   struct var_cache *dst;
-
-   /* We either have a result register specified, or a
-    * variable that may or may not be writable
-    */
-   switch (*(*inst)++) {
-      case REGISTER_RESULT:
-         if (parse_result_binding(ctx, inst, Index, Program))
-            return 1;
-         *File = PROGRAM_OUTPUT;
-         break;
-
-      case REGISTER_ESTABLISHED_NAME:
-         dst = parse_string (inst, vc_head, Program, &result);
-         Program->Position = parse_position (inst);
-
-         /* If the name has never been added to our symbol table, we're hosed */
-         if (!result) {
-            program_error(ctx, Program->Position, "0: Undefined variable");
-            return 1;
-         }
-
-         switch (dst->type) {
-            case vt_output:
-               *File = PROGRAM_OUTPUT;
-               *Index = dst->output_binding;
-               break;
-
-            case vt_temp:
-               *File = PROGRAM_TEMPORARY;
-               *Index = dst->temp_binding;
-               break;
-
-               /* If the var type is not vt_output or vt_temp, no go */
-            default:
-               program_error(ctx, Program->Position,
-                             "Destination register is read only");
-               return 1;
-         }
-         break;
-
-      default:
-         program_error(ctx, Program->Position,
-                       "Unexpected opcode in parse_masked_dst_reg()");
-         return 1;
-   }
-
-
-   /* Position invariance test */
-   /* This test is done now in syntax portion - when position invariance OPTION
-      is specified, "result.position" rule is disabled so there is no way
-      to write the position
-   */
-   /*if ((Program->HintPositionInvariant) && (*File == PROGRAM_OUTPUT) &&
-      (*Index == 0))   {
-      program_error(ctx, Program->Position,
-                  "Vertex program specified position invariance and wrote vertex position");
-   }*/
-
-   /* And then the mask.
-    *  w,a -> bit 0
-    *  z,b -> bit 1
-    *  y,g -> bit 2
-    *  x,r -> bit 3
-    *
-    * ==> Need to reverse the order of bits for this!
-    */
-   tmp =  (GLint) *(*inst)++;
-   *WriteMask = (((tmp>>3) & 0x1) |
-		 ((tmp>>1) & 0x2) |
-		 ((tmp<<1) & 0x4) |
-		 ((tmp<<3) & 0x8));
-
-   return 0;
-}
-
-
-/**
- * Handle the parsing of a address register
- *
- * \param Index     - The register index we write to
- *
- * \return 0 on sucess, 1 on error
- */
-static GLuint
-parse_address_reg (GLcontext * ctx, const GLubyte ** inst,
-                          struct var_cache **vc_head,
-                          struct arb_program *Program, GLint * Index)
-{
-   struct var_cache *dst;
-   GLuint result;
-
-   *Index = 0; /* XXX */
-
-   dst = parse_string (inst, vc_head, Program, &result);
-   Program->Position = parse_position (inst);
-
-   /* If the name has never been added to our symbol table, we're hosed */
-   if (!result) {
-      program_error(ctx, Program->Position, "Undefined variable");
-      return 1;
-   }
-
-   if (dst->type != vt_address) {
-      program_error(ctx, Program->Position, "Variable is not of type ADDRESS");
-      return 1;
-   }
-
-   return 0;
-}
-
-#if 0 /* unused */
-/**
- * Handle the parsing out of a masked address register
- *
- * \param Index     - The register index we write to
- * \param WriteMask - The mask controlling which components we write (1->write)
- *
- * \return 0 on sucess, 1 on error
- */
-static GLuint
-parse_masked_address_reg (GLcontext * ctx, const GLubyte ** inst,
-                          struct var_cache **vc_head,
-                          struct arb_program *Program, GLint * Index,
-                          GLboolean * WriteMask)
-{
-   if (parse_address_reg (ctx, inst, vc_head, Program, Index))
-      return 1;
-
-   /* This should be 0x8 */
-   (*inst)++;
-
-   /* Writemask of .x is implied */
-   WriteMask[0] = 1;
-   WriteMask[1] = WriteMask[2] = WriteMask[3] = 0;
-
-   return 0;
-}
-#endif
-
-/**
- * Parse out a swizzle mask.
- *
- * Basically convert COMPONENT_X/Y/Z/W to SWIZZLE_X/Y/Z/W
- *
- * The len parameter allows us to grab 4 components for a vector
- * swizzle, or just 1 component for a scalar src register selection
- */
-static void
-parse_swizzle_mask(const GLubyte ** inst, GLubyte *swizzle, GLint len)
-{
-   GLint i;
-
-   for (i = 0; i < 4; i++)
-      swizzle[i] = i;
-
-   for (i = 0; i < len; i++) {
-      switch (*(*inst)++) {
-         case COMPONENT_X:
-            swizzle[i] = SWIZZLE_X;
-            break;
-         case COMPONENT_Y:
-            swizzle[i] = SWIZZLE_Y;
-            break;
-         case COMPONENT_Z:
-            swizzle[i] = SWIZZLE_Z;
-            break;
-         case COMPONENT_W:
-            swizzle[i] = SWIZZLE_W;
-            break;
-         default:
-            _mesa_problem(NULL, "bad component in parse_swizzle_mask()");
-            return;
-      }
-   }
-
-   if (len == 1)
-      swizzle[1] = swizzle[2] = swizzle[3] = swizzle[0];
-}
-
-
-/**
- * Parse an extended swizzle mask which is a sequence of
- * four x/y/z/w/0/1 tokens.
- * \return swizzle  four swizzle values
- * \return negateMask  four element bitfield
- */
-static void
-parse_extended_swizzle_mask(const GLubyte **inst, GLubyte swizzle[4],
-                            GLubyte *negateMask)
-{
-   GLint i;
-
-   *negateMask = 0x0;
-   for (i = 0; i < 4; i++) {
-      GLubyte swz;
-      if (parse_sign(inst) == -1)
-         *negateMask |= (1 << i);
-
-      swz = *(*inst)++;
-
-      switch (swz) {
-         case COMPONENT_0:
-            swizzle[i] = SWIZZLE_ZERO;
-            break;
-         case COMPONENT_1:
-            swizzle[i] = SWIZZLE_ONE;
-            break;
-         case COMPONENT_X:
-            swizzle[i] = SWIZZLE_X;
-            break;
-         case COMPONENT_Y:
-            swizzle[i] = SWIZZLE_Y;
-            break;
-         case COMPONENT_Z:
-            swizzle[i] = SWIZZLE_Z;
-            break;
-         case COMPONENT_W:
-            swizzle[i] = SWIZZLE_W;
-            break;
-         default:
-            _mesa_problem(NULL, "bad case in parse_extended_swizzle_mask()");
-            return;
-      }
-   }
-}
-
-
-static GLuint
-parse_src_reg (GLcontext * ctx, const GLubyte ** inst,
-               struct var_cache **vc_head,
-               struct arb_program *Program,
-               gl_register_file * File, GLint * Index, GLuint *swizzle,
-               GLboolean *IsRelOffset )
-{
-   struct var_cache *src;
-   GLuint binding, is_generic, found;
-   GLint offset;
-
-   *IsRelOffset = 0;
-
-   *swizzle = SWIZZLE_XYZW; /* default */
-
-   /* And the binding for the src */
-   switch (*(*inst)++) {
-      case REGISTER_ATTRIB:
-         if (parse_attrib_binding
-             (ctx, inst, Program, &binding, &is_generic))
-            return 1;
-         *File = PROGRAM_INPUT;
-         *Index = binding;
-
-         /* We need to insert a dummy variable into the var_cache so we can
-          * catch generic vertex attrib aliasing errors
-          */
-         var_cache_create(&src);
-         src->type = vt_attrib;
-         src->name = (const GLubyte *) "Dummy Attrib Variable";
-         src->attrib_binding = binding;
-         src->attrib_is_generic = is_generic;
-         var_cache_append(vc_head, src);
-         if (generic_attrib_check(*vc_head)) {
-            program_error(ctx, Program->Position,
-                          "Cannot use both a generic vertex attribute "
-                          "and a specific attribute of the same type");
-            return 1;
-         }
-         break;
-
-      case REGISTER_PARAM:
-         switch (**inst) {
-            case PARAM_ARRAY_ELEMENT:
-               (*inst)++;
-               src = parse_string (inst, vc_head, Program, &found);
-               Program->Position = parse_position (inst);
-
-               if (!found) {
-                  program_error2(ctx, Program->Position,
-                                 "Undefined variable",
-                                 (char *) src->name);
-                  return 1;
-               }
-
-               *File = (gl_register_file) src->param_binding_type;
-
-               switch (*(*inst)++) {
-                  case ARRAY_INDEX_ABSOLUTE:
-                     offset = parse_integer (inst, Program);
-
-                     if ((offset < 0)
-                         || (offset >= (int)src->param_binding_length)) {
-                        program_error(ctx, Program->Position,
-                                      "Index out of range");
-                        /* offset, src->name */
-                        return 1;
-                     }
-
-                     *Index = src->param_binding_begin + offset;
-                     *swizzle = src->swizzle;
-                     break;
-
-                  case ARRAY_INDEX_RELATIVE:
-                     {
-                        GLint addr_reg_idx, rel_off;
-
-                        /* First, grab the address regiseter */
-                        if (parse_address_reg (ctx, inst, vc_head, Program, &addr_reg_idx))
-                           return 1;
-
-                        /* And the .x */
-                        ((*inst)++);
-                        ((*inst)++);
-                        ((*inst)++);
-                        ((*inst)++);
-
-                        /* Then the relative offset */
-                        if (parse_relative_offset(ctx, inst, Program, &rel_off)) return 1;
-
-                        /* And store it properly */
-                        *Index = src->param_binding_begin + rel_off;
-                        *IsRelOffset = 1;
-                        *swizzle = src->swizzle;
-                     }
-                     break;
-               }
-               break;
-
-            default:
-               if (parse_param_use (ctx, inst, vc_head, Program, &src))
-                  return 1;
-
-               *File = (gl_register_file) src->param_binding_type;
-               *Index = src->param_binding_begin;
-               *swizzle = src->swizzle;
-               break;
-         }
-         break;
-
-      case REGISTER_ESTABLISHED_NAME:
-         src = parse_string (inst, vc_head, Program, &found);
-         Program->Position = parse_position (inst);
-
-         /* If the name has never been added to our symbol table, we're hosed */
-         if (!found) {
-            program_error(ctx, Program->Position,
-                          "3: Undefined variable"); /* src->name */
-            return 1;
-         }
-
-         switch (src->type) {
-            case vt_attrib:
-               *File = PROGRAM_INPUT;
-               *Index = src->attrib_binding;
-               break;
-
-               /* XXX: We have to handle offsets someplace in here!  -- or are those above? */
-            case vt_param:
-               *File = (gl_register_file) src->param_binding_type;
-               *Index = src->param_binding_begin;
-               break;
-
-            case vt_temp:
-               *File = PROGRAM_TEMPORARY;
-               *Index = src->temp_binding;
-               break;
-
-               /* If the var type is vt_output no go */
-            default:
-               program_error(ctx, Program->Position,
-                             "destination register is read only");
-               /* bad src->name */
-               return 1;
-         }
-         break;
-
-      default:
-         program_error(ctx, Program->Position,
-                       "Unknown token in parse_src_reg");
-         return 1;
-   }
-
-   if (*File == PROGRAM_STATE_VAR) {
-      gl_register_file file;
-
-      /* If we're referencing the Program->Parameters[] array, check if the
-       * parameter is really a constant/literal.  If so, set File to CONSTANT.
-       */
-      assert(*Index < (GLint) Program->Base.Parameters->NumParameters);
-      file = Program->Base.Parameters->Parameters[*Index].Type;
-      if (file == PROGRAM_CONSTANT)
-         *File = PROGRAM_CONSTANT;
-   }
-
-   /* Add attributes to InputsRead only if they are used the program.
-    * This avoids the handling of unused ATTRIB declarations in the drivers. */
-   if (*File == PROGRAM_INPUT)
-      Program->Base.InputsRead |= (1 << *Index);
-
-   return 0;
-}
-
-
-static GLuint
-swizzle_swizzle(GLuint baseSwizzle, const GLubyte swizzle[4])
-{
-   GLuint i, swz, s[4];
-   for (i = 0; i < 4; i++) {
-      GLuint c = swizzle[i];
-      if (c <= SWIZZLE_W)
-         s[i] = GET_SWZ(baseSwizzle, c);
-      else
-         s[i] = c;
-   }
-   swz = MAKE_SWIZZLE4(s[0], s[1], s[2], s[3]);
-   return swz;
-}
-
-/**
- * Parse vertex/fragment program vector source register.
- */
-static GLuint
-parse_vector_src_reg(GLcontext *ctx, const GLubyte **inst,
-                     struct var_cache **vc_head,
-                     struct arb_program *program,
-                     struct prog_src_register *reg)
-{
-   gl_register_file file;
-   GLint index;
-   GLubyte negateMask;
-   GLubyte swizzle[4];
-   GLboolean isRelOffset;
-   GLuint baseSwizzle;
-
-   /* Grab the sign */
-   negateMask = (parse_sign (inst) == -1) ? NEGATE_XYZW : NEGATE_NONE;
-
-   /* And the src reg */
-   if (parse_src_reg(ctx, inst, vc_head, program, &file, &index, &baseSwizzle,
-                     &isRelOffset))
-      return 1;
-
-   /* finally, the swizzle */
-   parse_swizzle_mask(inst, swizzle, 4);
-
-   reg->File = file;
-   reg->Index = index;
-   reg->Swizzle = swizzle_swizzle(baseSwizzle, swizzle);
-   reg->Negate = negateMask;
-   reg->RelAddr = isRelOffset;
-   return 0;
-}
-
-
-/**
- * Parse vertex/fragment program scalar source register.
- */
-static GLuint
-parse_scalar_src_reg(GLcontext *ctx, const GLubyte **inst,
-                     struct var_cache **vc_head,
-                     struct arb_program *program,
-                     struct prog_src_register *reg)
-{
-   gl_register_file file;
-   GLint index;
-   GLubyte negateMask;
-   GLubyte swizzle[4];
-   GLboolean isRelOffset;
-   GLuint baseSwizzle;
-
-   /* Grab the sign */
-   negateMask = (parse_sign (inst) == -1) ? NEGATE_XYZW : NEGATE_NONE;
-
-   /* And the src reg */
-   if (parse_src_reg(ctx, inst, vc_head, program, &file, &index, &baseSwizzle,
-                     &isRelOffset))
-      return 1;
-
-   /* finally, the swizzle */
-   parse_swizzle_mask(inst, swizzle, 1);
-
-   reg->File = file;
-   reg->Index = index;
-   reg->Swizzle = swizzle_swizzle(baseSwizzle, swizzle);
-   reg->Negate = negateMask;
-   reg->RelAddr = isRelOffset;
-   return 0;
-}
-
-
-/**
- * Parse vertex/fragment program destination register.
- * \return 1 if error, 0 if no error.
- */
-static GLuint 
-parse_dst_reg(GLcontext * ctx, const GLubyte ** inst,
-              struct var_cache **vc_head, struct arb_program *program,
-              struct prog_dst_register *reg )
-{
-   GLint mask;
-   GLuint idx;
-   gl_register_file file;
-
-   if (parse_masked_dst_reg (ctx, inst, vc_head, program, &file, &idx, &mask))
-      return 1;
-
-   reg->File = file;
-   reg->Index = idx;
-   reg->WriteMask = mask;
-   return 0;
-}
-
-
-/**
- * This is a big mother that handles getting opcodes into the instruction
- * and handling the src & dst registers for fragment program instructions
- * \return 1 if error, 0 if no error
- */
-static GLuint
-parse_fp_instruction (GLcontext * ctx, const GLubyte ** inst,
-                      struct var_cache **vc_head, struct arb_program *Program,
-                      struct prog_instruction *fp)
-{
-   GLint a;
-   GLuint texcoord;
-   GLubyte instClass, type, code;
-   GLboolean rel;
-   GLuint shadow_tex = 0;
-
-   _mesa_init_instructions(fp, 1);
-
-   /* OP_ALU_INST or OP_TEX_INST */
-   instClass = *(*inst)++;
-
-   /* OP_ALU_{VECTOR, SCALAR, BINSC, BIN, TRI, SWZ},
-    * OP_TEX_{SAMPLE, KIL}
-    */
-   type = *(*inst)++;
-
-   /* The actual opcode name */
-   code = *(*inst)++;
-
-   /* Increment the correct count */
-   switch (instClass) {
-      case OP_ALU_INST:
-         Program->NumAluInstructions++;
-         break;
-      case OP_TEX_INST:
-         Program->NumTexInstructions++;
-         break;
-   }
-
-   switch (type) {
-      case OP_ALU_VECTOR:
-         switch (code) {
-            case OP_ABS_SAT:
-               fp->SaturateMode = SATURATE_ZERO_ONE;
-            case OP_ABS:
-               fp->Opcode = OPCODE_ABS;
-               break;
-
-            case OP_FLR_SAT:
-               fp->SaturateMode = SATURATE_ZERO_ONE;
-            case OP_FLR:
-               fp->Opcode = OPCODE_FLR;
-               break;
-
-            case OP_FRC_SAT:
-               fp->SaturateMode = SATURATE_ZERO_ONE;
-            case OP_FRC:
-               fp->Opcode = OPCODE_FRC;
-               break;
-
-            case OP_LIT_SAT:
-               fp->SaturateMode = SATURATE_ZERO_ONE;
-            case OP_LIT:
-               fp->Opcode = OPCODE_LIT;
-               break;
-
-            case OP_MOV_SAT:
-               fp->SaturateMode = SATURATE_ZERO_ONE;
-            case OP_MOV:
-               fp->Opcode = OPCODE_MOV;
-               break;
-         }
-
-         if (parse_dst_reg (ctx, inst, vc_head, Program, &fp->DstReg))
-            return 1;
-
-         if (parse_vector_src_reg(ctx, inst, vc_head, Program, &fp->SrcReg[0]))
-            return 1;
-         break;
-
-      case OP_ALU_SCALAR:
-         switch (code) {
-            case OP_COS_SAT:
-               fp->SaturateMode = SATURATE_ZERO_ONE;
-            case OP_COS:
-               fp->Opcode = OPCODE_COS;
-               break;
-
-            case OP_EX2_SAT:
-               fp->SaturateMode = SATURATE_ZERO_ONE;
-            case OP_EX2:
-               fp->Opcode = OPCODE_EX2;
-               break;
-
-            case OP_LG2_SAT:
-               fp->SaturateMode = SATURATE_ZERO_ONE;
-            case OP_LG2:
-               fp->Opcode = OPCODE_LG2;
-               break;
-
-            case OP_RCP_SAT:
-               fp->SaturateMode = SATURATE_ZERO_ONE;
-            case OP_RCP:
-               fp->Opcode = OPCODE_RCP;
-               break;
-
-            case OP_RSQ_SAT:
-               fp->SaturateMode = SATURATE_ZERO_ONE;
-            case OP_RSQ:
-               fp->Opcode = OPCODE_RSQ;
-               break;
-
-            case OP_SIN_SAT:
-               fp->SaturateMode = SATURATE_ZERO_ONE;
-            case OP_SIN:
-               fp->Opcode = OPCODE_SIN;
-               break;
-
-            case OP_SCS_SAT:
-               fp->SaturateMode = SATURATE_ZERO_ONE;
-            case OP_SCS:
-
-               fp->Opcode = OPCODE_SCS;
-               break;
-         }
-
-         if (parse_dst_reg (ctx, inst, vc_head, Program, &fp->DstReg))
-            return 1;
-
-         if (parse_scalar_src_reg(ctx, inst, vc_head, Program, &fp->SrcReg[0]))
-            return 1;
-         break;
-
-      case OP_ALU_BINSC:
-         switch (code) {
-            case OP_POW_SAT:
-               fp->SaturateMode = SATURATE_ZERO_ONE;
-            case OP_POW:
-               fp->Opcode = OPCODE_POW;
-               break;
-         }
-
-         if (parse_dst_reg(ctx, inst, vc_head, Program, &fp->DstReg))
-            return 1;
-
-         for (a = 0; a < 2; a++) {
-	    if (parse_scalar_src_reg(ctx, inst, vc_head, Program, &fp->SrcReg[a]))
-               return 1;
-         }
-         break;
-
-
-      case OP_ALU_BIN:
-         switch (code) {
-            case OP_ADD_SAT:
-               fp->SaturateMode = SATURATE_ZERO_ONE;
-            case OP_ADD:
-               fp->Opcode = OPCODE_ADD;
-               break;
-
-            case OP_DP3_SAT:
-               fp->SaturateMode = SATURATE_ZERO_ONE;
-            case OP_DP3:
-               fp->Opcode = OPCODE_DP3;
-               break;
-
-            case OP_DP4_SAT:
-               fp->SaturateMode = SATURATE_ZERO_ONE;
-            case OP_DP4:
-               fp->Opcode = OPCODE_DP4;
-               break;
-
-            case OP_DPH_SAT:
-               fp->SaturateMode = SATURATE_ZERO_ONE;
-            case OP_DPH:
-               fp->Opcode = OPCODE_DPH;
-               break;
-
-            case OP_DST_SAT:
-               fp->SaturateMode = SATURATE_ZERO_ONE;
-            case OP_DST:
-               fp->Opcode = OPCODE_DST;
-               break;
-
-            case OP_MAX_SAT:
-               fp->SaturateMode = SATURATE_ZERO_ONE;
-            case OP_MAX:
-               fp->Opcode = OPCODE_MAX;
-               break;
-
-            case OP_MIN_SAT:
-               fp->SaturateMode = SATURATE_ZERO_ONE;
-            case OP_MIN:
-               fp->Opcode = OPCODE_MIN;
-               break;
-
-            case OP_MUL_SAT:
-               fp->SaturateMode = SATURATE_ZERO_ONE;
-            case OP_MUL:
-               fp->Opcode = OPCODE_MUL;
-               break;
-
-            case OP_SGE_SAT:
-               fp->SaturateMode = SATURATE_ZERO_ONE;
-            case OP_SGE:
-               fp->Opcode = OPCODE_SGE;
-               break;
-
-            case OP_SLT_SAT:
-               fp->SaturateMode = SATURATE_ZERO_ONE;
-            case OP_SLT:
-               fp->Opcode = OPCODE_SLT;
-               break;
-
-            case OP_SUB_SAT:
-               fp->SaturateMode = SATURATE_ZERO_ONE;
-            case OP_SUB:
-               fp->Opcode = OPCODE_SUB;
-               break;
-
-            case OP_XPD_SAT:
-               fp->SaturateMode = SATURATE_ZERO_ONE;
-            case OP_XPD:
-               fp->Opcode = OPCODE_XPD;
-               break;
-         }
-
-         if (parse_dst_reg (ctx, inst, vc_head, Program, &fp->DstReg))
-            return 1;
-         for (a = 0; a < 2; a++) {
-	    if (parse_vector_src_reg(ctx, inst, vc_head, Program, &fp->SrcReg[a]))
-	       return 1;
-         }
-         break;
-
-      case OP_ALU_TRI:
-         switch (code) {
-            case OP_CMP_SAT:
-               fp->SaturateMode = SATURATE_ZERO_ONE;
-            case OP_CMP:
-               fp->Opcode = OPCODE_CMP;
-               break;
-
-            case OP_LRP_SAT:
-               fp->SaturateMode = SATURATE_ZERO_ONE;
-            case OP_LRP:
-               fp->Opcode = OPCODE_LRP;
-               break;
-
-            case OP_MAD_SAT:
-               fp->SaturateMode = SATURATE_ZERO_ONE;
-            case OP_MAD:
-               fp->Opcode = OPCODE_MAD;
-               break;
-         }
-
-         if (parse_dst_reg (ctx, inst, vc_head, Program, &fp->DstReg))
-            return 1;
-
-         for (a = 0; a < 3; a++) {
-	    if (parse_vector_src_reg(ctx, inst, vc_head, Program, &fp->SrcReg[a]))
-	       return 1;
-         }
-         break;
-
-      case OP_ALU_SWZ:
-         switch (code) {
-            case OP_SWZ_SAT:
-               fp->SaturateMode = SATURATE_ZERO_ONE;
-            case OP_SWZ:
-               fp->Opcode = OPCODE_SWZ;
-               break;
-         }
-         if (parse_dst_reg (ctx, inst, vc_head, Program, &fp->DstReg))
-            return 1;
-
-	 {
-	    GLubyte swizzle[4];
-	    GLubyte negateMask;
-            gl_register_file file;
-	    GLint index;
-            GLuint baseSwizzle;
-
-	    if (parse_src_reg(ctx, inst, vc_head, Program, &file, &index,
-                              &baseSwizzle, &rel))
-	       return 1;
-	    parse_extended_swizzle_mask(inst, swizzle, &negateMask);
-	    fp->SrcReg[0].File = file;
-	    fp->SrcReg[0].Index = index;
-	    fp->SrcReg[0].Negate = negateMask;
-	    fp->SrcReg[0].Swizzle = MAKE_SWIZZLE4(swizzle[0],
-                                                  swizzle[1],
-                                                  swizzle[2],
-                                                  swizzle[3]);
-	 }
-         break;
-
-      case OP_TEX_SAMPLE:
-         switch (code) {
-            case OP_TEX_SAT:
-               fp->SaturateMode = SATURATE_ZERO_ONE;
-            case OP_TEX:
-               fp->Opcode = OPCODE_TEX;
-               break;
-
-            case OP_TXP_SAT:
-               fp->SaturateMode = SATURATE_ZERO_ONE;
-            case OP_TXP:
-               fp->Opcode = OPCODE_TXP;
-               break;
-
-            case OP_TXB_SAT:
-               fp->SaturateMode = SATURATE_ZERO_ONE;
-            case OP_TXB:
-               fp->Opcode = OPCODE_TXB;
-               break;
-         }
-
-         if (parse_dst_reg (ctx, inst, vc_head, Program, &fp->DstReg))
-            return 1;
-
-	 if (parse_vector_src_reg(ctx, inst, vc_head, Program, &fp->SrcReg[0]))
-            return 1;
-
-         /* texImageUnit */
-         if (parse_teximage_num (ctx, inst, Program, &texcoord))
-            return 1;
-         fp->TexSrcUnit = texcoord;
-
-         /* texTarget */
-         switch (*(*inst)++) {
-            case TEXTARGET_SHADOW1D:
-               shadow_tex = 1 << texcoord;
-               /* FALLTHROUGH */
-            case TEXTARGET_1D:
-               fp->TexSrcTarget = TEXTURE_1D_INDEX;
-               break;
-            case TEXTARGET_SHADOW2D:
-               shadow_tex = 1 << texcoord;
-               /* FALLTHROUGH */
-            case TEXTARGET_2D:
-               fp->TexSrcTarget = TEXTURE_2D_INDEX;
-               break;
-            case TEXTARGET_3D:
-               fp->TexSrcTarget = TEXTURE_3D_INDEX;
-               break;
-            case TEXTARGET_SHADOWRECT:
-               shadow_tex = 1 << texcoord;
-               /* FALLTHROUGH */
-            case TEXTARGET_RECT:
-               fp->TexSrcTarget = TEXTURE_RECT_INDEX;
-               break;
-            case TEXTARGET_CUBE:
-               fp->TexSrcTarget = TEXTURE_CUBE_INDEX;
-               break;
-            case TEXTARGET_SHADOW1D_ARRAY:
-               shadow_tex = 1 << texcoord;
-               /* FALLTHROUGH */
-            case TEXTARGET_1D_ARRAY:
-               fp->TexSrcTarget = TEXTURE_1D_ARRAY_INDEX;
-               break;
-            case TEXTARGET_SHADOW2D_ARRAY:
-               shadow_tex = 1 << texcoord;
-               /* FALLTHROUGH */
-            case TEXTARGET_2D_ARRAY:
-               fp->TexSrcTarget = TEXTURE_2D_ARRAY_INDEX;
-               break;
-         }
-
-         if (shadow_tex)
-            fp->TexShadow = 1;
-
-         /* Don't test the first time a particular sampler is seen.  Each time
-          * after that, make sure the shadow state is the same.
-          */
-         if ((_mesa_bitcount(Program->TexturesUsed[texcoord]) > 0)
-             && ((Program->ShadowSamplers & (1 << texcoord)) != shadow_tex)) {
-            program_error(ctx, Program->Position,
-                          "texture image unit used for shadow sampling and non-shadow sampling");
-            return 1;
-         }
-
-         Program->TexturesUsed[texcoord] |= (1 << fp->TexSrcTarget);
-         /* Check that both "2D" and "CUBE" (for example) aren't both used */
-         if (_mesa_bitcount(Program->TexturesUsed[texcoord]) > 1) {
-            program_error(ctx, Program->Position,
-                          "multiple targets used on one texture image unit");
-            return 1;
-         }
-      
-
-         Program->ShadowSamplers |= shadow_tex;
-         break;
-
-      case OP_TEX_KIL:
-         Program->UsesKill = 1;
-	 if (parse_vector_src_reg(ctx, inst, vc_head, Program, &fp->SrcReg[0]))
-            return 1;
-         fp->Opcode = OPCODE_KIL;
-         break;
-      default:
-         _mesa_problem(ctx, "bad type 0x%x in parse_fp_instruction()", type);
-         return 1;
-   }
-
-   return 0;
-}
-
-
-/**
- * Handle the parsing out of a masked address register
- *
- * \param Index     - The register index we write to
- * \param WriteMask - The mask controlling which components we write (1->write)
- *
- * \return 0 on sucess, 1 on error
- */
-static GLuint
-parse_vp_address_reg (GLcontext * ctx, const GLubyte ** inst,
-		      struct var_cache **vc_head,
-		      struct arb_program *Program,
-		      struct prog_dst_register *reg)
-{
-   GLint idx;
-
-   if (parse_address_reg (ctx, inst, vc_head, Program, &idx))
-      return 1;
-
-   /* This should be 0x8 */
-   (*inst)++;
-
-   reg->File = PROGRAM_ADDRESS;
-   reg->Index = idx;
-
-   /* Writemask of .x is implied */
-   reg->WriteMask = 0x1;
-   return 0;
-}
-
-
-/**
- * This is a big mother that handles getting opcodes into the instruction
- * and handling the src & dst registers for vertex program instructions
- */
-static GLuint
-parse_vp_instruction (GLcontext * ctx, const GLubyte ** inst,
-                      struct var_cache **vc_head, struct arb_program *Program,
-                      struct prog_instruction *vp)
-{
-   GLint a;
-   GLubyte type, code;
-
-   /* OP_ALU_{ARL, VECTOR, SCALAR, BINSC, BIN, TRI, SWZ} */
-   type = *(*inst)++;
-
-   /* The actual opcode name */
-   code = *(*inst)++;
-
-   _mesa_init_instructions(vp, 1);
-
-   switch (type) {
-         /* XXX: */
-      case OP_ALU_ARL:
-         vp->Opcode = OPCODE_ARL;
-
-         /* Remember to set SrcReg.RelAddr; */
-
-         /* Get the masked address register [dst] */
-         if (parse_vp_address_reg(ctx, inst, vc_head, Program, &vp->DstReg))
-            return 1;
-
-         vp->DstReg.File = PROGRAM_ADDRESS;
-
-         /* Get a scalar src register */
-	 if (parse_scalar_src_reg(ctx, inst, vc_head, Program, &vp->SrcReg[0]))
-            return 1;
-
-         break;
-
-      case OP_ALU_VECTOR:
-         switch (code) {
-            case OP_ABS:
-               vp->Opcode = OPCODE_ABS;
-               break;
-            case OP_FLR:
-               vp->Opcode = OPCODE_FLR;
-               break;
-            case OP_FRC:
-               vp->Opcode = OPCODE_FRC;
-               break;
-            case OP_LIT:
-               vp->Opcode = OPCODE_LIT;
-               break;
-            case OP_MOV:
-               vp->Opcode = OPCODE_MOV;
-               break;
-         }
-
-         if (parse_dst_reg(ctx, inst, vc_head, Program, &vp->DstReg))
-            return 1;
-
-         if (parse_vector_src_reg(ctx, inst, vc_head, Program, &vp->SrcReg[0]))
-            return 1;
-         break;
-
-      case OP_ALU_SCALAR:
-         switch (code) {
-            case OP_EX2:
-               vp->Opcode = OPCODE_EX2;
-               break;
-            case OP_EXP:
-               vp->Opcode = OPCODE_EXP;
-               break;
-            case OP_LG2:
-               vp->Opcode = OPCODE_LG2;
-               break;
-            case OP_LOG:
-               vp->Opcode = OPCODE_LOG;
-               break;
-            case OP_RCP:
-               vp->Opcode = OPCODE_RCP;
-               break;
-            case OP_RSQ:
-               vp->Opcode = OPCODE_RSQ;
-               break;
-         }
-         if (parse_dst_reg(ctx, inst, vc_head, Program, &vp->DstReg))
-            return 1;
-
-	 if (parse_scalar_src_reg(ctx, inst, vc_head, Program, &vp->SrcReg[0]))
-            return 1;
-         break;
-
-      case OP_ALU_BINSC:
-         switch (code) {
-            case OP_POW:
-               vp->Opcode = OPCODE_POW;
-               break;
-         }
-         if (parse_dst_reg(ctx, inst, vc_head, Program, &vp->DstReg))
-            return 1;
-
-         for (a = 0; a < 2; a++) {
-	    if (parse_scalar_src_reg(ctx, inst, vc_head, Program, &vp->SrcReg[a]))
-               return 1;
-         }
-         break;
-
-      case OP_ALU_BIN:
-         switch (code) {
-            case OP_ADD:
-               vp->Opcode = OPCODE_ADD;
-               break;
-            case OP_DP3:
-               vp->Opcode = OPCODE_DP3;
-               break;
-            case OP_DP4:
-               vp->Opcode = OPCODE_DP4;
-               break;
-            case OP_DPH:
-               vp->Opcode = OPCODE_DPH;
-               break;
-            case OP_DST:
-               vp->Opcode = OPCODE_DST;
-               break;
-            case OP_MAX:
-               vp->Opcode = OPCODE_MAX;
-               break;
-            case OP_MIN:
-               vp->Opcode = OPCODE_MIN;
-               break;
-            case OP_MUL:
-               vp->Opcode = OPCODE_MUL;
-               break;
-            case OP_SGE:
-               vp->Opcode = OPCODE_SGE;
-               break;
-            case OP_SLT:
-               vp->Opcode = OPCODE_SLT;
-               break;
-            case OP_SUB:
-               vp->Opcode = OPCODE_SUB;
-               break;
-            case OP_XPD:
-               vp->Opcode = OPCODE_XPD;
-               break;
-         }
-         if (parse_dst_reg(ctx, inst, vc_head, Program, &vp->DstReg))
-            return 1;
-
-         for (a = 0; a < 2; a++) {
-	    if (parse_vector_src_reg(ctx, inst, vc_head, Program, &vp->SrcReg[a]))
-               return 1;
-         }
-         break;
-
-      case OP_ALU_TRI:
-         switch (code) {
-            case OP_MAD:
-               vp->Opcode = OPCODE_MAD;
-               break;
-         }
-
-         if (parse_dst_reg(ctx, inst, vc_head, Program, &vp->DstReg))
-            return 1;
-
-         for (a = 0; a < 3; a++) {
-	    if (parse_vector_src_reg(ctx, inst, vc_head, Program, &vp->SrcReg[a]))
-               return 1;
-         }
-         break;
-
-      case OP_ALU_SWZ:
-         switch (code) {
-            case OP_SWZ:
-               vp->Opcode = OPCODE_SWZ;
-               break;
-         }
-	 {
-	    GLubyte swizzle[4]; 
-	    GLubyte negateMask;
-	    GLboolean relAddr;
-            gl_register_file file;
-	    GLint index;
-            GLuint baseSwizzle;
-
-	    if (parse_dst_reg(ctx, inst, vc_head, Program, &vp->DstReg))
-	       return 1;
-
-	    if (parse_src_reg(ctx, inst, vc_head, Program, &file, &index,
-                              &baseSwizzle, &relAddr))
-	       return 1;
-	    parse_extended_swizzle_mask (inst, swizzle, &negateMask);
-	    vp->SrcReg[0].File = file;
-	    vp->SrcReg[0].Index = index;
-	    vp->SrcReg[0].Negate = negateMask;
-	    vp->SrcReg[0].Swizzle = MAKE_SWIZZLE4(swizzle[0],
-                                                  swizzle[1],
-                                                  swizzle[2],
-                                                  swizzle[3]);
-	    vp->SrcReg[0].RelAddr = relAddr;
-	 }
-         break;
-   }
-   return 0;
-}
-
-#if DEBUG_PARSING
-
-static GLvoid
-debug_variables (GLcontext * ctx, struct var_cache *vc_head,
-                 struct arb_program *Program)
-{
-   struct var_cache *vc;
-   GLint a, b;
-
-   fprintf (stderr, "debug_variables, vc_head: %p\n", (void*) vc_head);
-
-   /* First of all, print out the contents of the var_cache */
-   vc = vc_head;
-   while (vc) {
-      fprintf (stderr, "[%p]\n", (void*) vc);
-      switch (vc->type) {
-         case vt_none:
-            fprintf (stderr, "UNDEFINED %s\n", vc->name);
-            break;
-         case vt_attrib:
-            fprintf (stderr, "ATTRIB    %s\n", vc->name);
-            fprintf (stderr, "          binding: 0x%x\n", vc->attrib_binding);
-            break;
-         case vt_param:
-            fprintf (stderr, "PARAM     %s  begin: %d len: %d\n", vc->name,
-                     vc->param_binding_begin, vc->param_binding_length);
-            b = vc->param_binding_begin;
-            for (a = 0; a < vc->param_binding_length; a++) {
-               fprintf (stderr, "%s\n",
-                        Program->Base.Parameters->Parameters[a + b].Name);
-               if (Program->Base.Parameters->Parameters[a + b].Type == PROGRAM_STATE_VAR) {
-                  char *s;
-                  s = _mesa_program_state_string(Program->Base.Parameters->Parameters
-                                                 [a + b].StateIndexes);
-                  fprintf(stderr, "%s\n", s);
-                  _mesa_free(s);
-               }
-               else
-                  fprintf (stderr, "%f %f %f %f\n",
-                           Program->Base.Parameters->ParameterValues[a + b][0],
-                           Program->Base.Parameters->ParameterValues[a + b][1],
-                           Program->Base.Parameters->ParameterValues[a + b][2],
-                           Program->Base.Parameters->ParameterValues[a + b][3]);
-            }
-            break;
-         case vt_temp:
-            fprintf (stderr, "TEMP      %s\n", vc->name);
-            fprintf (stderr, "          binding: 0x%x\n", vc->temp_binding);
-            break;
-         case vt_output:
-            fprintf (stderr, "OUTPUT    %s\n", vc->name);
-            fprintf (stderr, "          binding: 0x%x\n", vc->output_binding);
-            break;
-         case vt_alias:
-            fprintf (stderr, "ALIAS     %s\n", vc->name);
-            fprintf (stderr, "          binding: 0x%p (%s)\n",
-                     (void*) vc->alias_binding, vc->alias_binding->name);
-            break;
-         default:
-            /* nothing */
-            ;
-      }
-      vc = vc->next;
-   }
-}
-
-#endif /* DEBUG_PARSING */
-
-
-/**
- * The main loop for parsing a fragment or vertex program
- *
- * \return 1 on error, 0 on success
- */
-static GLint
-parse_instructions(GLcontext * ctx, const GLubyte * inst,
-                   struct var_cache **vc_head, struct arb_program *Program)
-{
-   const GLuint maxInst = (Program->Base.Target == GL_FRAGMENT_PROGRAM_ARB)
-      ? ctx->Const.FragmentProgram.MaxInstructions
-      : ctx->Const.VertexProgram.MaxInstructions;
-   GLint err = 0;
-
-   ASSERT(MAX_PROGRAM_INSTRUCTIONS >= maxInst);
-
-   Program->MajorVersion = (GLuint) * inst++;
-   Program->MinorVersion = (GLuint) * inst++;
-
-   while (*inst != END) {
-      switch (*inst++) {
-
-         case OPTION:
-            switch (*inst++) {
-               case ARB_PRECISION_HINT_FASTEST:
-                  Program->PrecisionOption = GL_FASTEST;
-                  break;
-
-               case ARB_PRECISION_HINT_NICEST:
-                  Program->PrecisionOption = GL_NICEST;
-                  break;
-
-               case ARB_FOG_EXP:
-                  Program->FogOption = GL_EXP;
-                  break;
-
-               case ARB_FOG_EXP2:
-                  Program->FogOption = GL_EXP2;
-                  break;
-
-               case ARB_FOG_LINEAR:
-                  Program->FogOption = GL_LINEAR;
-                  break;
-
-               case ARB_POSITION_INVARIANT:
-                  if (Program->Base.Target == GL_VERTEX_PROGRAM_ARB)
-                     Program->HintPositionInvariant = GL_TRUE;
-                  break;
-
-               case ARB_FRAGMENT_PROGRAM_SHADOW:
-	          if (Program->Base.Target == GL_FRAGMENT_PROGRAM_ARB) {
-	             /* TODO ARB_fragment_program_shadow code */
-		  }
-		  break;
-
-               case ARB_DRAW_BUFFERS:
-	          if (Program->Base.Target == GL_FRAGMENT_PROGRAM_ARB) {
-                     /* do nothing for now */
-                  }
-                  break;
-
-               case MESA_TEXTURE_ARRAY:
-		  /* do nothing for now */
-                  break;
-            }
-            break;
-
-         case INSTRUCTION:
-            /* check length */
-            if (Program->Base.NumInstructions + 1 >= maxInst) {
-               program_error(ctx, Program->Position,
-                             "Max instruction count exceeded");
-               return 1;
-            }
-            Program->Position = parse_position (&inst);
-            /* parse the current instruction */
-            if (Program->Base.Target == GL_FRAGMENT_PROGRAM_ARB) {
-               err = parse_fp_instruction (ctx, &inst, vc_head, Program,
-                      &Program->Base.Instructions[Program->Base.NumInstructions]);
-            }
-            else {
-               err = parse_vp_instruction (ctx, &inst, vc_head, Program,
-                      &Program->Base.Instructions[Program->Base.NumInstructions]);
-            }
-
-            /* increment instuction count */
-            Program->Base.NumInstructions++;
-            break;
-
-         case DECLARATION:
-            err = parse_declaration (ctx, &inst, vc_head, Program);
-            break;
-
-         default:
-            break;
-      }
-
-      if (err)
-         break;
-   }
-
-   /* Finally, tag on an OPCODE_END instruction */
-   {
-      const GLuint numInst = Program->Base.NumInstructions;
-      _mesa_init_instructions(Program->Base.Instructions + numInst, 1);
-      Program->Base.Instructions[numInst].Opcode = OPCODE_END;
-   }
-   Program->Base.NumInstructions++;
-
-   /*
-    * Initialize native counts to logical counts.  The device driver may
-    * change them if program is translated into a hardware program.
-    */
-   Program->Base.NumNativeInstructions = Program->Base.NumInstructions;
-   Program->Base.NumNativeTemporaries = Program->Base.NumTemporaries;
-   Program->Base.NumNativeParameters = Program->Base.NumParameters;
-   Program->Base.NumNativeAttributes = Program->Base.NumAttributes;
-   Program->Base.NumNativeAddressRegs = Program->Base.NumAddressRegs;
-
-   return err;
-}
-
-
-/* XXX temporary */
-LONGSTRING static char core_grammar_text[] =
-#include "shader/grammar/grammar_syn.h"
-;
-
-
-/**
- * Set a grammar parameter.
- * \param name the grammar parameter
- * \param value the new parameter value
- * \return 0 if OK, 1 if error
- */
-static int
-set_reg8 (GLcontext *ctx, grammar id, const char *name, GLubyte value)
-{
-   char error_msg[300];
-   GLint error_pos;
-
-   if (grammar_set_reg8 (id, (const byte *) name, value))
-      return 0;
-
-   grammar_get_last_error ((byte *) error_msg, 300, &error_pos);
-   _mesa_set_program_error (ctx, error_pos, error_msg);
-   _mesa_error (ctx, GL_INVALID_OPERATION, "Grammar Register Error");
-   return 1;
-}
-
-
-/**
- * Enable support for the given language option in the parser.
- * \return 1 if OK, 0 if error
- */
-static int
-enable_ext(GLcontext *ctx, grammar id, const char *name)
-{
-   return !set_reg8(ctx, id, name, 1);
-}
-
-
-/**
- * Enable parser extensions based on which OpenGL extensions are supported
- * by this rendering context.
- *
- * \return GL_TRUE if OK, GL_FALSE if error.
- */
-static GLboolean
-enable_parser_extensions(GLcontext *ctx, grammar id)
-{
-#if 0
-   /* These are not supported at this time */
-   if ((ctx->Extensions.ARB_vertex_blend ||
-        ctx->Extensions.EXT_vertex_weighting)
-       && !enable_ext(ctx, id, "vertex_blend"))
-      return GL_FALSE;
-   if (ctx->Extensions.ARB_matrix_palette
-       && !enable_ext(ctx, id, "matrix_palette"))
-      return GL_FALSE;
-#endif
-   if (ctx->Extensions.ARB_fragment_program_shadow
-       && !enable_ext(ctx, id, "fragment_program_shadow"))
-      return GL_FALSE;
-   if (ctx->Extensions.EXT_point_parameters
-       && !enable_ext(ctx, id, "point_parameters"))
-      return GL_FALSE;
-   if (ctx->Extensions.EXT_secondary_color
-       && !enable_ext(ctx, id, "secondary_color"))
-      return GL_FALSE;
-   if (ctx->Extensions.EXT_fog_coord
-       && !enable_ext(ctx, id, "fog_coord"))
-      return GL_FALSE;
-   if (ctx->Extensions.NV_texture_rectangle
-       && !enable_ext(ctx, id, "texture_rectangle"))
-      return GL_FALSE;
-   if (!enable_ext(ctx, id, "draw_buffers"))
-      return GL_FALSE;
-   if (ctx->Extensions.MESA_texture_array
-       && !enable_ext(ctx, id, "texture_array"))
-      return GL_FALSE;
-#if 1
-   /* hack for Warcraft (see bug 8060) */
-   enable_ext(ctx, id, "vertex_blend");
-#endif
-
-   return GL_TRUE;
-}
-
-
-/**
- * This kicks everything off.
- *
- * \param ctx - The GL Context
- * \param str - The program string
- * \param len - The program string length
- * \param program - The arb_program struct to return all the parsed info in
- * \return GL_TRUE on sucess, GL_FALSE on error
- */
-static GLboolean
-_mesa_parse_arb_program(GLcontext *ctx, GLenum target,
-                        const GLubyte *str, GLsizei len,
-                        struct arb_program *program)
-{
-   GLint a, err, error_pos;
-   char error_msg[300];
-   GLuint parsed_len;
-   struct var_cache *vc_head;
-   grammar arbprogram_syn_id;
-   GLubyte *parsed, *inst;
-   GLubyte *strz = NULL;
-   static int arbprogram_syn_is_ok = 0;		/* XXX temporary */
-
-   /* set the program target before parsing */
-   program->Base.Target = target;
-
-   /* Reset error state */
-   _mesa_set_program_error(ctx, -1, NULL);
-
-   /* check if arb_grammar_text (arbprogram.syn) is syntactically correct */
-   if (!arbprogram_syn_is_ok) {
-      /* One-time initialization of parsing system */
-      grammar grammar_syn_id;
-      GLuint parsed_len;
-
-      grammar_syn_id = grammar_load_from_text ((byte *) core_grammar_text);
-      if (grammar_syn_id == 0) {
-         grammar_get_last_error ((byte *) error_msg, 300, &error_pos);
-         /* XXX this is not a GL error - it's an implementation bug! - FIX */
-         _mesa_set_program_error (ctx, error_pos, error_msg);
-         _mesa_error (ctx, GL_INVALID_OPERATION,
-                      "glProgramStringARB(Error loading grammar rule set)");
-         return GL_FALSE;
-      }
-
-      err = !grammar_check(grammar_syn_id, (byte *) arb_grammar_text,
-                           &parsed, &parsed_len);
-
-      /* 'parsed' is unused here */
-      _mesa_free (parsed);
-      parsed = NULL;
-
-      /* NOTE: we can't destroy grammar_syn_id right here because
-       * grammar_destroy() can reset the last error
-       */
-      if (err) {
-         /* XXX this is not a GL error - it's an implementation bug! - FIX */
-         grammar_get_last_error ((byte *) error_msg, 300, &error_pos);
-         _mesa_set_program_error (ctx, error_pos, error_msg);
-         _mesa_error (ctx, GL_INVALID_OPERATION,
-                      "glProgramString(Error loading grammar rule set");
-         grammar_destroy (grammar_syn_id);
-         return GL_FALSE;
-      }
-
-      grammar_destroy (grammar_syn_id);
-
-      arbprogram_syn_is_ok = 1;
-   }
-
-   /* create the grammar object */
-   arbprogram_syn_id = grammar_load_from_text ((byte *) arb_grammar_text);
-   if (arbprogram_syn_id == 0) {
-      /* XXX this is not a GL error - it's an implementation bug! - FIX */
-      grammar_get_last_error ((GLubyte *) error_msg, 300, &error_pos);
-      _mesa_set_program_error (ctx, error_pos, error_msg);
-      _mesa_error (ctx, GL_INVALID_OPERATION,
-                   "glProgramString(Error loading grammer rule set)");
-      return GL_FALSE;
-   }
-
-   /* Set program_target register value */
-   if (set_reg8 (ctx, arbprogram_syn_id, "program_target",
-      program->Base.Target == GL_FRAGMENT_PROGRAM_ARB ? 0x10 : 0x20)) {
-      grammar_destroy (arbprogram_syn_id);
-      return GL_FALSE;
-   }
-
-   if (!enable_parser_extensions(ctx, arbprogram_syn_id)) {
-      grammar_destroy(arbprogram_syn_id);
-      return GL_FALSE;
-   }
-
-   /* check for NULL character occurences */
-   {
-      GLint i;
-      for (i = 0; i < len; i++) {
-         if (str[i] == '\0') {
-            program_error(ctx, i, "illegal character");
-            grammar_destroy (arbprogram_syn_id);
-            return GL_FALSE;
-         }
-      }
-   }
-
-   /* copy the program string to a null-terminated string */
-   strz = (GLubyte *) _mesa_malloc (len + 1);
-   if (!strz) {
-      _mesa_error(ctx, GL_OUT_OF_MEMORY, "glProgramStringARB");
-      grammar_destroy (arbprogram_syn_id);
-      return GL_FALSE;
-   }
-   _mesa_memcpy (strz, str, len);
-   strz[len] = '\0';
-
-   /* do a fast check on program string - initial production buffer is 4K */
-   err = !grammar_fast_check(arbprogram_syn_id, strz,
-                             &parsed, &parsed_len, 0x1000);
-
-   /* Syntax parse error */
-   if (err) {
-      grammar_get_last_error((GLubyte *) error_msg, 300, &error_pos);
-      program_error(ctx, error_pos, error_msg);
-
-#if DEBUG_PARSING
-      /* useful for debugging */
-      do {
-         int line, col;
-         char *s;
-         fprintf(stderr, "program: %s\n", (char *) strz);
-         fprintf(stderr, "Error Pos: %d\n", ctx->Program.ErrorPos);
-         s = (char *) _mesa_find_line_column(strz, strz+ctx->Program.ErrorPos,
-                                             &line, &col);
-         fprintf(stderr, "line %d col %d: %s\n", line, col, s);
-      } while (0);
-#endif
-
-      _mesa_free(strz);
-      _mesa_free(parsed);
-
-      grammar_destroy (arbprogram_syn_id);
-      return GL_FALSE;
-   }
-
-   grammar_destroy (arbprogram_syn_id);
-
-   /*
-    * Program string is syntactically correct at this point
-    * Parse the tokenized version of the program now, generating
-    * vertex/fragment program instructions.
-    */
-
-   /* Initialize the arb_program struct */
-   program->Base.String = strz;
-   program->Base.Instructions = _mesa_alloc_instructions(MAX_PROGRAM_INSTRUCTIONS);
-   program->Base.NumInstructions =
-   program->Base.NumTemporaries =
-   program->Base.NumParameters =
-   program->Base.NumAttributes = program->Base.NumAddressRegs = 0;
-   program->Base.Parameters = _mesa_new_parameter_list ();
-   program->Base.InputsRead = 0x0;
-   program->Base.OutputsWritten = 0x0;
-   program->Position = 0;
-   program->MajorVersion = program->MinorVersion = 0;
-   program->PrecisionOption = GL_DONT_CARE;
-   program->FogOption = GL_NONE;
-   program->HintPositionInvariant = GL_FALSE;
-   for (a = 0; a < MAX_TEXTURE_IMAGE_UNITS; a++)
-      program->TexturesUsed[a] = 0x0;
-   program->ShadowSamplers = 0x0;
-   program->NumAluInstructions =
-   program->NumTexInstructions =
-   program->NumTexIndirections = 0;
-   program->UsesKill = 0;
-
-   vc_head = NULL;
-   err = GL_FALSE;
-
-   /* Start examining the tokens in the array */
-   inst = parsed;
-
-   /* Check the grammer rev */
-   if (*inst++ != REVISION) {
-      program_error (ctx, 0, "Grammar version mismatch");
-      err = GL_TRUE;
-   }
-   else {
-      /* ignore program target */
-      inst++;
-      err = parse_instructions(ctx, inst, &vc_head, program);
-   }
-
-   /*debug_variables(ctx, vc_head, program); */
-
-   /* We're done with the parsed binary array */
-   var_cache_destroy (&vc_head);
-
-   _mesa_free (parsed);
-
-   /* Reallocate the instruction array from size [MAX_PROGRAM_INSTRUCTIONS]
-    * to size [ap.Base.NumInstructions].
-    */
-   program->Base.Instructions
-      = _mesa_realloc_instructions(program->Base.Instructions,
-                                   MAX_PROGRAM_INSTRUCTIONS,
-                                   program->Base.NumInstructions);
-
-   return !err;
-}
-
->>>>>>> c80bc3ab
 
 
 void
