/**
 * \file dd.h
 * Device driver interfaces.
 */

/*
 * Mesa 3-D graphics library
 * Version:  6.5.2
 *
 * Copyright (C) 1999-2006  Brian Paul   All Rights Reserved.
 *
 * Permission is hereby granted, free of charge, to any person obtaining a
 * copy of this software and associated documentation files (the "Software"),
 * to deal in the Software without restriction, including without limitation
 * the rights to use, copy, modify, merge, publish, distribute, sublicense,
 * and/or sell copies of the Software, and to permit persons to whom the
 * Software is furnished to do so, subject to the following conditions:
 *
 * The above copyright notice and this permission notice shall be included
 * in all copies or substantial portions of the Software.
 *
 * THE SOFTWARE IS PROVIDED "AS IS", WITHOUT WARRANTY OF ANY KIND, EXPRESS
 * OR IMPLIED, INCLUDING BUT NOT LIMITED TO THE WARRANTIES OF MERCHANTABILITY,
 * FITNESS FOR A PARTICULAR PURPOSE AND NONINFRINGEMENT.  IN NO EVENT SHALL
 * BRIAN PAUL BE LIABLE FOR ANY CLAIM, DAMAGES OR OTHER LIABILITY, WHETHER IN
 * AN ACTION OF CONTRACT, TORT OR OTHERWISE, ARISING FROM, OUT OF OR IN
 * CONNECTION WITH THE SOFTWARE OR THE USE OR OTHER DEALINGS IN THE SOFTWARE.
 */


#ifndef DD_INCLUDED
#define DD_INCLUDED

/* THIS FILE ONLY INCLUDED BY mtypes.h !!!!! */

struct gl_pixelstore_attrib;
struct gl_display_list;

#if FEATURE_ARB_vertex_buffer_object
/* Modifies GL_MAP_UNSYNCHRONIZED_BIT to allow driver to fail (return
 * NULL) if buffer is unavailable for immediate mapping.
 *
 * Does GL_MAP_INVALIDATE_RANGE_BIT do this?  It seems so, but it
 * would require more book-keeping in the driver than seems necessary
 * at this point.
 *
 * Does GL_MAP_INVALDIATE_BUFFER_BIT do this?  Not really -- we don't
 * want to provoke the driver to throw away the old storage, we will
 * respect the contents of already referenced data.
 */
#define MESA_MAP_NOWAIT_BIT       0x0040
#endif


/**
 * Device driver function table.
 * Core Mesa uses these function pointers to call into device drivers.
 * Most of these functions directly correspond to OpenGL state commands.
 * Core Mesa will call these functions after error checking has been done
 * so that the drivers don't have to worry about error testing.
 *
 * Vertex transformation/clipping/lighting is patched into the T&L module.
 * Rasterization functions are patched into the swrast module.
 *
 * Note: when new functions are added here, the drivers/common/driverfuncs.c
 * file should be updated too!!!
 */
struct dd_function_table {
   /**
    * Return a string as needed by glGetString().
    * Only the GL_RENDERER query must be implemented.  Otherwise, NULL can be
    * returned.
    */
   const GLubyte * (*GetString)( GLcontext *ctx, GLenum name );

   /**
    * Notify the driver after Mesa has made some internal state changes.  
    *
    * This is in addition to any state change callbacks Mesa may already have
    * made.
    */
   void (*UpdateState)( GLcontext *ctx, GLbitfield new_state );

   /**
    * Get the width and height of the named buffer/window.
    *
    * Mesa uses this to determine when the driver's window size has changed.
    * XXX OBSOLETE: this function will be removed in the future.
    */
   void (*GetBufferSize)( GLframebuffer *buffer,
                          GLuint *width, GLuint *height );

   /**
    * Resize the given framebuffer to the given size.
    * XXX OBSOLETE: this function will be removed in the future.
    */
   void (*ResizeBuffers)( GLcontext *ctx, GLframebuffer *fb,
                          GLuint width, GLuint height);

   /**
    * Called whenever an error is generated.  
    * __GLcontextRec::ErrorValue contains the error value.
    */
   void (*Error)( GLcontext *ctx );

   /**
    * This is called whenever glFinish() is called.
    */
   void (*Finish)( GLcontext *ctx );

   /**
    * This is called whenever glFlush() is called.
    */
   void (*Flush)( GLcontext *ctx );

   /**
    * Clear the color/depth/stencil/accum buffer(s).
    * \param buffers  a bitmask of BUFFER_BIT_* flags indicating which
    *                 renderbuffers need to be cleared.
    */
   void (*Clear)( GLcontext *ctx, GLbitfield buffers );

   /**
    * Execute glAccum command.
    */
   void (*Accum)( GLcontext *ctx, GLenum op, GLfloat value );


   /**
    * Execute glRasterPos, updating the ctx->Current.Raster fields
    */
   void (*RasterPos)( GLcontext *ctx, const GLfloat v[4] );

   /**
    * \name Image-related functions
    */
   /*@{*/

   /**
    * Called by glDrawPixels().
    * \p unpack describes how to unpack the source image data.
    */
   void (*DrawPixels)( GLcontext *ctx,
		       GLint x, GLint y, GLsizei width, GLsizei height,
		       GLenum format, GLenum type,
		       const struct gl_pixelstore_attrib *unpack,
		       const GLvoid *pixels );

   /**
    * Called by glReadPixels().
    */
   void (*ReadPixels)( GLcontext *ctx,
		       GLint x, GLint y, GLsizei width, GLsizei height,
		       GLenum format, GLenum type,
		       const struct gl_pixelstore_attrib *unpack,
		       GLvoid *dest );

   /**
    * Called by glCopyPixels().  
    */
   void (*CopyPixels)( GLcontext *ctx, GLint srcx, GLint srcy,
                       GLsizei width, GLsizei height,
                       GLint dstx, GLint dsty, GLenum type );

   /**
    * Called by glBitmap().  
    */
   void (*Bitmap)( GLcontext *ctx,
		   GLint x, GLint y, GLsizei width, GLsizei height,
		   const struct gl_pixelstore_attrib *unpack,
		   const GLubyte *bitmap );
   /*@}*/

   
   /**
    * \name Texture image functions
    */
   /*@{*/

   /**
    * Choose texture format.
    * 
    * This is called by the \c _mesa_store_tex[sub]image[123]d() fallback
    * functions.  The driver should examine \p internalFormat and return a
    * gl_format value.
    */
   GLuint (*ChooseTextureFormat)( GLcontext *ctx, GLint internalFormat,
                                     GLenum srcFormat, GLenum srcType );

   /**
    * Called by glTexImage1D().
    * 
    * \param target user specified.
    * \param format user specified.
    * \param type user specified.
    * \param pixels user specified.
    * \param packing indicates the image packing of pixels.
    * \param texObj is the target texture object.
    * \param texImage is the target texture image.  It will have the texture \p
    * width, \p height, \p depth, \p border and \p internalFormat information.
    * 
    * \p retainInternalCopy is returned by this function and indicates whether
    * core Mesa should keep an internal copy of the texture image.
    *
    * Drivers should call a fallback routine from texstore.c if needed.
    */
   void (*TexImage1D)( GLcontext *ctx, GLenum target, GLint level,
                       GLint internalFormat,
                       GLint width, GLint border,
                       GLenum format, GLenum type, const GLvoid *pixels,
                       const struct gl_pixelstore_attrib *packing,
                       struct gl_texture_object *texObj,
                       struct gl_texture_image *texImage );

   /**
    * Called by glTexImage2D().
    * 
    * \sa dd_function_table::TexImage1D.
    */
   void (*TexImage2D)( GLcontext *ctx, GLenum target, GLint level,
                       GLint internalFormat,
                       GLint width, GLint height, GLint border,
                       GLenum format, GLenum type, const GLvoid *pixels,
                       const struct gl_pixelstore_attrib *packing,
                       struct gl_texture_object *texObj,
                       struct gl_texture_image *texImage );
   
   /**
    * Called by glTexImage3D().
    * 
    * \sa dd_function_table::TexImage1D.
    */
   void (*TexImage3D)( GLcontext *ctx, GLenum target, GLint level,
                       GLint internalFormat,
                       GLint width, GLint height, GLint depth, GLint border,
                       GLenum format, GLenum type, const GLvoid *pixels,
                       const struct gl_pixelstore_attrib *packing,
                       struct gl_texture_object *texObj,
                       struct gl_texture_image *texImage );

   /**
    * Called by glTexSubImage1D().
    *
    * \param target user specified.
    * \param level user specified.
    * \param xoffset user specified.
    * \param yoffset user specified.
    * \param zoffset user specified.
    * \param width user specified.
    * \param height user specified.
    * \param depth user specified.
    * \param format user specified.
    * \param type user specified.
    * \param pixels user specified.
    * \param packing indicates the image packing of pixels.
    * \param texObj is the target texture object.
    * \param texImage is the target texture image.  It will have the texture \p
    * width, \p height, \p border and \p internalFormat information.
    *
    * The driver should use a fallback routine from texstore.c if needed.
    */
   void (*TexSubImage1D)( GLcontext *ctx, GLenum target, GLint level,
                          GLint xoffset, GLsizei width,
                          GLenum format, GLenum type,
                          const GLvoid *pixels,
                          const struct gl_pixelstore_attrib *packing,
                          struct gl_texture_object *texObj,
                          struct gl_texture_image *texImage );
   
   /**
    * Called by glTexSubImage2D().
    *
    * \sa dd_function_table::TexSubImage1D.
    */
   void (*TexSubImage2D)( GLcontext *ctx, GLenum target, GLint level,
                          GLint xoffset, GLint yoffset,
                          GLsizei width, GLsizei height,
                          GLenum format, GLenum type,
                          const GLvoid *pixels,
                          const struct gl_pixelstore_attrib *packing,
                          struct gl_texture_object *texObj,
                          struct gl_texture_image *texImage );
   
   /**
    * Called by glTexSubImage3D().
    *
    * \sa dd_function_table::TexSubImage1D.
    */
   void (*TexSubImage3D)( GLcontext *ctx, GLenum target, GLint level,
                          GLint xoffset, GLint yoffset, GLint zoffset,
                          GLsizei width, GLsizei height, GLint depth,
                          GLenum format, GLenum type,
                          const GLvoid *pixels,
                          const struct gl_pixelstore_attrib *packing,
                          struct gl_texture_object *texObj,
                          struct gl_texture_image *texImage );

   /**
    * Called by glGetTexImage().
    */
   void (*GetTexImage)( GLcontext *ctx, GLenum target, GLint level,
                        GLenum format, GLenum type, GLvoid *pixels,
                        struct gl_texture_object *texObj,
                        struct gl_texture_image *texImage );

   /**
    * Called by glCopyTexImage1D().
    * 
    * Drivers should use a fallback routine from texstore.c if needed.
    */
   void (*CopyTexImage1D)( GLcontext *ctx, GLenum target, GLint level,
                           GLenum internalFormat, GLint x, GLint y,
                           GLsizei width, GLint border );

   /**
    * Called by glCopyTexImage2D().
    * 
    * Drivers should use a fallback routine from texstore.c if needed.
    */
   void (*CopyTexImage2D)( GLcontext *ctx, GLenum target, GLint level,
                           GLenum internalFormat, GLint x, GLint y,
                           GLsizei width, GLsizei height, GLint border );

   /**
    * Called by glCopyTexSubImage1D().
    * 
    * Drivers should use a fallback routine from texstore.c if needed.
    */
   void (*CopyTexSubImage1D)( GLcontext *ctx, GLenum target, GLint level,
                              GLint xoffset,
                              GLint x, GLint y, GLsizei width );
   /**
    * Called by glCopyTexSubImage2D().
    * 
    * Drivers should use a fallback routine from texstore.c if needed.
    */
   void (*CopyTexSubImage2D)( GLcontext *ctx, GLenum target, GLint level,
                              GLint xoffset, GLint yoffset,
                              GLint x, GLint y,
                              GLsizei width, GLsizei height );
   /**
    * Called by glCopyTexSubImage3D().
    * 
    * Drivers should use a fallback routine from texstore.c if needed.
    */
   void (*CopyTexSubImage3D)( GLcontext *ctx, GLenum target, GLint level,
                              GLint xoffset, GLint yoffset, GLint zoffset,
                              GLint x, GLint y,
                              GLsizei width, GLsizei height );

   /**
    * Called by glGenerateMipmap() or when GL_GENERATE_MIPMAP_SGIS is enabled.
    */
   void (*GenerateMipmap)(GLcontext *ctx, GLenum target,
                          struct gl_texture_object *texObj);

   /**
    * Called by glTexImage[123]D when user specifies a proxy texture
    * target.  
    *
    * \return GL_TRUE if the proxy test passes, or GL_FALSE if the test fails.
    */
   GLboolean (*TestProxyTexImage)(GLcontext *ctx, GLenum target,
                                  GLint level, GLint internalFormat,
                                  GLenum format, GLenum type,
                                  GLint width, GLint height,
                                  GLint depth, GLint border);
   /*@}*/

   
   /**
    * \name Compressed texture functions
    */
   /*@{*/

   /**
    * Called by glCompressedTexImage1D().
    *
    * \param target user specified.
    * \param format user specified.
    * \param type user specified.
    * \param pixels user specified.
    * \param packing indicates the image packing of pixels.
    * \param texObj is the target texture object.
    * \param texImage is the target texture image.  It will have the texture \p
    * width, \p height, \p depth, \p border and \p internalFormat information.
    *      
    * \a retainInternalCopy is returned by this function and indicates whether
    * core Mesa should keep an internal copy of the texture image.
    */
   void (*CompressedTexImage1D)( GLcontext *ctx, GLenum target,
                                 GLint level, GLint internalFormat,
                                 GLsizei width, GLint border,
                                 GLsizei imageSize, const GLvoid *data,
                                 struct gl_texture_object *texObj,
                                 struct gl_texture_image *texImage );
   /**
    * Called by glCompressedTexImage2D().
    *
    * \sa dd_function_table::CompressedTexImage1D.
    */
   void (*CompressedTexImage2D)( GLcontext *ctx, GLenum target,
                                 GLint level, GLint internalFormat,
                                 GLsizei width, GLsizei height, GLint border,
                                 GLsizei imageSize, const GLvoid *data,
                                 struct gl_texture_object *texObj,
                                 struct gl_texture_image *texImage );
   /**
    * Called by glCompressedTexImage3D().
    *
    * \sa dd_function_table::CompressedTexImage3D.
    */
   void (*CompressedTexImage3D)( GLcontext *ctx, GLenum target,
                                 GLint level, GLint internalFormat,
                                 GLsizei width, GLsizei height, GLsizei depth,
                                 GLint border,
                                 GLsizei imageSize, const GLvoid *data,
                                 struct gl_texture_object *texObj,
                                 struct gl_texture_image *texImage );

   /**
    * Called by glCompressedTexSubImage1D().
    * 
    * \param target user specified.
    * \param level user specified.
    * \param xoffset user specified.
    * \param yoffset user specified.
    * \param zoffset user specified.
    * \param width user specified.
    * \param height user specified.
    * \param depth user specified.
    * \param imageSize user specified.
    * \param data user specified.
    * \param texObj is the target texture object.
    * \param texImage is the target texture image.  It will have the texture \p
    * width, \p height, \p depth, \p border and \p internalFormat information.
    */
   void (*CompressedTexSubImage1D)(GLcontext *ctx, GLenum target, GLint level,
                                   GLint xoffset, GLsizei width,
                                   GLenum format,
                                   GLsizei imageSize, const GLvoid *data,
                                   struct gl_texture_object *texObj,
                                   struct gl_texture_image *texImage);
   /**
    * Called by glCompressedTexSubImage2D().
    *
    * \sa dd_function_table::CompressedTexImage3D.
    */
   void (*CompressedTexSubImage2D)(GLcontext *ctx, GLenum target, GLint level,
                                   GLint xoffset, GLint yoffset,
                                   GLsizei width, GLint height,
                                   GLenum format,
                                   GLsizei imageSize, const GLvoid *data,
                                   struct gl_texture_object *texObj,
                                   struct gl_texture_image *texImage);
   /**
    * Called by glCompressedTexSubImage3D().
    *
    * \sa dd_function_table::CompressedTexImage3D.
    */
   void (*CompressedTexSubImage3D)(GLcontext *ctx, GLenum target, GLint level,
                                   GLint xoffset, GLint yoffset, GLint zoffset,
                                   GLsizei width, GLint height, GLint depth,
                                   GLenum format,
                                   GLsizei imageSize, const GLvoid *data,
                                   struct gl_texture_object *texObj,
                                   struct gl_texture_image *texImage);


   /**
    * Called by glGetCompressedTexImage.
    */
   void (*GetCompressedTexImage)(GLcontext *ctx, GLenum target, GLint level,
                                 GLvoid *img,
                                 struct gl_texture_object *texObj,
                                 struct gl_texture_image *texImage);

   /*@}*/

   /**
    * \name Texture object functions
    */
   /*@{*/

   /**
    * Called by glBindTexture().
    */
   void (*BindTexture)( GLcontext *ctx, GLenum target,
                        struct gl_texture_object *tObj );

   /**
    * Called to allocate a new texture object.
    * A new gl_texture_object should be returned.  The driver should
    * attach to it any device-specific info it needs.
    */
   struct gl_texture_object * (*NewTextureObject)( GLcontext *ctx, GLuint name,
                                                   GLenum target );
   /**
    * Called when a texture object is about to be deallocated.  
    *
    * Driver should delete the gl_texture_object object and anything
    * hanging off of it.
    */
   void (*DeleteTexture)( GLcontext *ctx, struct gl_texture_object *tObj );

   /**
    * Called to allocate a new texture image object.
    */
   struct gl_texture_image * (*NewTextureImage)( GLcontext *ctx );

   /** 
    * Called to free tImage->Data.
    */
   void (*FreeTexImageData)( GLcontext *ctx, struct gl_texture_image *tImage );

   /** Map texture image data into user space */
   void (*MapTexture)( GLcontext *ctx, struct gl_texture_object *tObj );
   /** Unmap texture images from user space */
   void (*UnmapTexture)( GLcontext *ctx, struct gl_texture_object *tObj );

   /**
    * Note: no context argument.  This function doesn't initially look
    * like it belongs here, except that the driver is the only entity
    * that knows for sure how the texture memory is allocated - via
    * the above callbacks.  There is then an argument that the driver
    * knows what memcpy paths might be fast.  Typically this is invoked with
    * 
    * to -- a pointer into texture memory allocated by NewTextureImage() above.
    * from -- a pointer into client memory or a mesa temporary.
    * sz -- nr bytes to copy.
    */
   void* (*TextureMemCpy)( void *to, const void *from, size_t sz );

   /**
    * Called by glAreTextureResident().
    */
   GLboolean (*IsTextureResident)( GLcontext *ctx,
                                   struct gl_texture_object *t );

   /**
    * Called when the texture's color lookup table is changed.
    * 
    * If \p tObj is NULL then the shared texture palette
    * gl_texture_object::Palette is to be updated.
    */
   void (*UpdateTexturePalette)( GLcontext *ctx,
                                 struct gl_texture_object *tObj );
   /*@}*/

   
   /**
    * \name Imaging functionality
    */
   /*@{*/
   void (*CopyColorTable)( GLcontext *ctx,
			   GLenum target, GLenum internalformat,
			   GLint x, GLint y, GLsizei width );

   void (*CopyColorSubTable)( GLcontext *ctx,
			      GLenum target, GLsizei start,
			      GLint x, GLint y, GLsizei width );

   void (*CopyConvolutionFilter1D)( GLcontext *ctx, GLenum target,
				    GLenum internalFormat,
				    GLint x, GLint y, GLsizei width );

   void (*CopyConvolutionFilter2D)( GLcontext *ctx, GLenum target,
				    GLenum internalFormat,
				    GLint x, GLint y,
				    GLsizei width, GLsizei height );
   /*@}*/


   /**
    * \name Vertex/fragment program functions
    */
   /*@{*/
   /** Bind a vertex/fragment program */
   void (*BindProgram)(GLcontext *ctx, GLenum target, struct gl_program *prog);
   /** Allocate a new program */
   struct gl_program * (*NewProgram)(GLcontext *ctx, GLenum target, GLuint id);
   /** Delete a program */
   void (*DeleteProgram)(GLcontext *ctx, struct gl_program *prog);   
   /** Notify driver that a program string has been specified. */
   void (*ProgramStringNotify)(GLcontext *ctx, GLenum target, 
			       struct gl_program *prog);

   /** Query if program can be loaded onto hardware */
   GLboolean (*IsProgramNative)(GLcontext *ctx, GLenum target, 
				struct gl_program *prog);
   
   /*@}*/


   /**
    * \name State-changing functions.
    *
    * \note drawing functions are above.
    *
    * These functions are called by their corresponding OpenGL API functions.
    * They are \e also called by the gl_PopAttrib() function!!!
    * May add more functions like these to the device driver in the future.
    */
   /*@{*/
   /** Specify the alpha test function */
   void (*AlphaFunc)(GLcontext *ctx, GLenum func, GLfloat ref);
   /** Set the blend color */
   void (*BlendColor)(GLcontext *ctx, const GLfloat color[4]);
   /** Set the blend equation */
   void (*BlendEquationSeparate)(GLcontext *ctx, GLenum modeRGB, GLenum modeA);
   /** Specify pixel arithmetic */
   void (*BlendFuncSeparate)(GLcontext *ctx,
                             GLenum sfactorRGB, GLenum dfactorRGB,
                             GLenum sfactorA, GLenum dfactorA);
   /** Specify clear values for the color buffers */
   void (*ClearColor)(GLcontext *ctx, const GLfloat color[4]);
   /** Specify the clear value for the depth buffer */
   void (*ClearDepth)(GLcontext *ctx, GLclampd d);
   /** Specify the clear value for the color index buffers */
   void (*ClearIndex)(GLcontext *ctx, GLuint index);
   /** Specify the clear value for the stencil buffer */
   void (*ClearStencil)(GLcontext *ctx, GLint s);
   /** Specify a plane against which all geometry is clipped */
   void (*ClipPlane)(GLcontext *ctx, GLenum plane, const GLfloat *equation );
   /** Enable and disable writing of frame buffer color components */
   void (*ColorMask)(GLcontext *ctx, GLboolean rmask, GLboolean gmask,
                     GLboolean bmask, GLboolean amask );
   void (*ColorMaskIndexed)(GLcontext *ctx, GLuint buf, GLboolean rmask,
                            GLboolean gmask, GLboolean bmask, GLboolean amask);
   /** Cause a material color to track the current color */
   void (*ColorMaterial)(GLcontext *ctx, GLenum face, GLenum mode);
   /** Specify whether front- or back-facing facets can be culled */
   void (*CullFace)(GLcontext *ctx, GLenum mode);
   /** Define front- and back-facing polygons */
   void (*FrontFace)(GLcontext *ctx, GLenum mode);
   /** Specify the value used for depth buffer comparisons */
   void (*DepthFunc)(GLcontext *ctx, GLenum func);
   /** Enable or disable writing into the depth buffer */
   void (*DepthMask)(GLcontext *ctx, GLboolean flag);
   /** Specify mapping of depth values from NDC to window coordinates */
   void (*DepthRange)(GLcontext *ctx, GLclampd nearval, GLclampd farval);
   /** Specify the current buffer for writing */
   void (*DrawBuffer)( GLcontext *ctx, GLenum buffer );
   /** Specify the buffers for writing for fragment programs*/
   void (*DrawBuffers)( GLcontext *ctx, GLsizei n, const GLenum *buffers );
   /** Enable or disable server-side gl capabilities */
   void (*Enable)(GLcontext *ctx, GLenum cap, GLboolean state);
   /** Specify fog parameters */
   void (*Fogfv)(GLcontext *ctx, GLenum pname, const GLfloat *params);
   /** Specify implementation-specific hints */
   void (*Hint)(GLcontext *ctx, GLenum target, GLenum mode);
   /** Control the writing of individual bits in the color index buffers */
   void (*IndexMask)(GLcontext *ctx, GLuint mask);
   /** Set light source parameters.
    * Note: for GL_POSITION and GL_SPOT_DIRECTION, params will have already
    * been transformed to eye-space.
    */
   void (*Lightfv)(GLcontext *ctx, GLenum light,
		   GLenum pname, const GLfloat *params );
   /** Set the lighting model parameters */
   void (*LightModelfv)(GLcontext *ctx, GLenum pname, const GLfloat *params);
   /** Specify the line stipple pattern */
   void (*LineStipple)(GLcontext *ctx, GLint factor, GLushort pattern );
   /** Specify the width of rasterized lines */
   void (*LineWidth)(GLcontext *ctx, GLfloat width);
   /** Specify a logical pixel operation for color index rendering */
   void (*LogicOpcode)(GLcontext *ctx, GLenum opcode);
   void (*PointParameterfv)(GLcontext *ctx, GLenum pname,
                            const GLfloat *params);
   /** Specify the diameter of rasterized points */
   void (*PointSize)(GLcontext *ctx, GLfloat size);
   /** Select a polygon rasterization mode */
   void (*PolygonMode)(GLcontext *ctx, GLenum face, GLenum mode);
   /** Set the scale and units used to calculate depth values */
   void (*PolygonOffset)(GLcontext *ctx, GLfloat factor, GLfloat units);
   /** Set the polygon stippling pattern */
   void (*PolygonStipple)(GLcontext *ctx, const GLubyte *mask );
   /* Specifies the current buffer for reading */
   void (*ReadBuffer)( GLcontext *ctx, GLenum buffer );
   /** Set rasterization mode */
   void (*RenderMode)(GLcontext *ctx, GLenum mode );
   /** Define the scissor box */
   void (*Scissor)(GLcontext *ctx, GLint x, GLint y, GLsizei w, GLsizei h);
   /** Select flat or smooth shading */
   void (*ShadeModel)(GLcontext *ctx, GLenum mode);
   /** OpenGL 2.0 two-sided StencilFunc */
   void (*StencilFuncSeparate)(GLcontext *ctx, GLenum face, GLenum func,
                               GLint ref, GLuint mask);
   /** OpenGL 2.0 two-sided StencilMask */
   void (*StencilMaskSeparate)(GLcontext *ctx, GLenum face, GLuint mask);
   /** OpenGL 2.0 two-sided StencilOp */
   void (*StencilOpSeparate)(GLcontext *ctx, GLenum face, GLenum fail,
                             GLenum zfail, GLenum zpass);
   /** Control the generation of texture coordinates */
   void (*TexGen)(GLcontext *ctx, GLenum coord, GLenum pname,
		  const GLfloat *params);
   /** Set texture environment parameters */
   void (*TexEnv)(GLcontext *ctx, GLenum target, GLenum pname,
                  const GLfloat *param);
   /** Set texture parameters */
   void (*TexParameter)(GLcontext *ctx, GLenum target,
                        struct gl_texture_object *texObj,
                        GLenum pname, const GLfloat *params);
   /** Set the viewport */
   void (*Viewport)(GLcontext *ctx, GLint x, GLint y, GLsizei w, GLsizei h);
   /*@}*/


   /** 
    * \name State-query functions
    *
    * Return GL_TRUE if query was completed, GL_FALSE otherwise.
    */
   /*@{*/
   /** Return the value or values of a selected parameter */
   GLboolean (*GetBooleanv)(GLcontext *ctx, GLenum pname, GLboolean *result);
   /** Return the value or values of a selected parameter */
   GLboolean (*GetDoublev)(GLcontext *ctx, GLenum pname, GLdouble *result);
   /** Return the value or values of a selected parameter */
   GLboolean (*GetFloatv)(GLcontext *ctx, GLenum pname, GLfloat *result);
   /** Return the value or values of a selected parameter */
   GLboolean (*GetIntegerv)(GLcontext *ctx, GLenum pname, GLint *result);
   /** Return the value or values of a selected parameter */
   GLboolean (*GetInteger64v)(GLcontext *ctx, GLenum pname, GLint64 *result);
   /** Return the value or values of a selected parameter */
   GLboolean (*GetPointerv)(GLcontext *ctx, GLenum pname, GLvoid **result);
   /*@}*/
   

   /**
    * \name Vertex/pixel buffer object functions
    */
#if FEATURE_ARB_vertex_buffer_object
   /*@{*/
   void (*BindBuffer)( GLcontext *ctx, GLenum target,
		       struct gl_buffer_object *obj );

   struct gl_buffer_object * (*NewBufferObject)( GLcontext *ctx, GLuint buffer,
						 GLenum target );
   
   void (*DeleteBuffer)( GLcontext *ctx, struct gl_buffer_object *obj );

   GLboolean (*BufferData)( GLcontext *ctx, GLenum target, GLsizeiptrARB size,
                            const GLvoid *data, GLenum usage,
                            struct gl_buffer_object *obj );

   void (*BufferSubData)( GLcontext *ctx, GLenum target, GLintptrARB offset,
			  GLsizeiptrARB size, const GLvoid *data,
			  struct gl_buffer_object *obj );

   void (*GetBufferSubData)( GLcontext *ctx, GLenum target,
			     GLintptrARB offset, GLsizeiptrARB size,
			     GLvoid *data, struct gl_buffer_object *obj );

   void * (*MapBuffer)( GLcontext *ctx, GLenum target, GLenum access,
			struct gl_buffer_object *obj );

   void (*CopyBufferSubData)( GLcontext *ctx,
                              struct gl_buffer_object *src,
                              struct gl_buffer_object *dst,
                              GLintptr readOffset, GLintptr writeOffset,
                              GLsizeiptr size );

   /* May return NULL if MESA_MAP_NOWAIT_BIT is set in access:
    */
   void * (*MapBufferRange)( GLcontext *ctx, GLenum target, GLintptr offset,
                             GLsizeiptr length, GLbitfield access,
                             struct gl_buffer_object *obj);

   void (*FlushMappedBufferRange)(GLcontext *ctx, GLenum target, 
                                  GLintptr offset, GLsizeiptr length,
                                  struct gl_buffer_object *obj);

   GLboolean (*UnmapBuffer)( GLcontext *ctx, GLenum target,
			     struct gl_buffer_object *obj );
   /*@}*/
#endif

   /**
    * \name Functions for GL_EXT_framebuffer_object
    */
#if FEATURE_EXT_framebuffer_object
   /*@{*/
   struct gl_framebuffer * (*NewFramebuffer)(GLcontext *ctx, GLuint name);
   struct gl_renderbuffer * (*NewRenderbuffer)(GLcontext *ctx, GLuint name);
   void (*BindFramebuffer)(GLcontext *ctx, GLenum target,
                           struct gl_framebuffer *drawFb,
                           struct gl_framebuffer *readFb);
   void (*FramebufferRenderbuffer)(GLcontext *ctx, 
                                   struct gl_framebuffer *fb,
                                   GLenum attachment,
                                   struct gl_renderbuffer *rb);
   void (*RenderTexture)(GLcontext *ctx,
                         struct gl_framebuffer *fb,
                         struct gl_renderbuffer_attachment *att);
   void (*FinishRenderTexture)(GLcontext *ctx,
                               struct gl_renderbuffer_attachment *att);
   void (*ValidateFramebuffer)(GLcontext *ctx,
                               struct gl_framebuffer *fb);
   /*@}*/
#endif
#if FEATURE_EXT_framebuffer_blit
   void (*BlitFramebuffer)(GLcontext *ctx,
                           GLint srcX0, GLint srcY0, GLint srcX1, GLint srcY1,
                           GLint dstX0, GLint dstY0, GLint dstX1, GLint dstY1,
                           GLbitfield mask, GLenum filter);
#endif

   /**
    * \name Query objects
    */
   /*@{*/
   struct gl_query_object * (*NewQueryObject)(GLcontext *ctx, GLuint id);
   void (*DeleteQuery)(GLcontext *ctx, struct gl_query_object *q);
   void (*BeginQuery)(GLcontext *ctx, struct gl_query_object *q);
   void (*EndQuery)(GLcontext *ctx, struct gl_query_object *q);
   void (*CheckQuery)(GLcontext *ctx, struct gl_query_object *q);
   void (*WaitQuery)(GLcontext *ctx, struct gl_query_object *q);
   /*@}*/


   /**
    * \name Vertex Array objects
    */
   /*@{*/
   struct gl_array_object * (*NewArrayObject)(GLcontext *ctx, GLuint id);
   void (*DeleteArrayObject)(GLcontext *ctx, struct gl_array_object *obj);
   void (*BindArrayObject)(GLcontext *ctx, struct gl_array_object *obj);
   /*@}*/

   /**
    * \name GLSL-related functions (ARB extensions and OpenGL 2.x)
    */
   /*@{*/
   void (*AttachShader)(GLcontext *ctx, GLuint program, GLuint shader);
   void (*BindAttribLocation)(GLcontext *ctx, GLuint program, GLuint index,
                              const GLcharARB *name);
   void (*CompileShader)(GLcontext *ctx, GLuint shader);
   GLuint (*CreateShader)(GLcontext *ctx, GLenum type);
   GLuint (*CreateProgram)(GLcontext *ctx);
   void (*DeleteProgram2)(GLcontext *ctx, GLuint program);
   void (*DeleteShader)(GLcontext *ctx, GLuint shader);
   void (*DetachShader)(GLcontext *ctx, GLuint program, GLuint shader);
   void (*GetActiveAttrib)(GLcontext *ctx, GLuint program, GLuint index,
                           GLsizei maxLength, GLsizei * length, GLint * size,
                           GLenum * type, GLcharARB * name);
   void (*GetActiveUniform)(GLcontext *ctx, GLuint program, GLuint index,
                            GLsizei maxLength, GLsizei *length, GLint *size,
                            GLenum *type, GLcharARB *name);
   void (*GetAttachedShaders)(GLcontext *ctx, GLuint program, GLsizei maxCount,
                              GLsizei *count, GLuint *obj);
   GLint (*GetAttribLocation)(GLcontext *ctx, GLuint program,
                              const GLcharARB *name);
   GLuint (*GetHandle)(GLcontext *ctx, GLenum pname);
   void (*GetProgramiv)(GLcontext *ctx, GLuint program,
                        GLenum pname, GLint *params);
   void (*GetProgramInfoLog)(GLcontext *ctx, GLuint program, GLsizei bufSize,
                             GLsizei *length, GLchar *infoLog);
   void (*GetShaderiv)(GLcontext *ctx, GLuint shader,
                       GLenum pname, GLint *params);
   void (*GetShaderInfoLog)(GLcontext *ctx, GLuint shader, GLsizei bufSize,
                            GLsizei *length, GLchar *infoLog);
   void (*GetShaderSource)(GLcontext *ctx, GLuint shader, GLsizei maxLength,
                           GLsizei *length, GLcharARB *sourceOut);
   void (*GetUniformfv)(GLcontext *ctx, GLuint program, GLint location,
                        GLfloat *params);
   void (*GetUniformiv)(GLcontext *ctx, GLuint program, GLint location,
                        GLint *params);
   GLint (*GetUniformLocation)(GLcontext *ctx, GLuint program,
                               const GLcharARB *name);
   GLboolean (*IsProgram)(GLcontext *ctx, GLuint name);
   GLboolean (*IsShader)(GLcontext *ctx, GLuint name);
   void (*LinkProgram)(GLcontext *ctx, GLuint program);
   void (*ShaderSource)(GLcontext *ctx, GLuint shader, const GLchar *source);
   void (*Uniform)(GLcontext *ctx, GLint location, GLsizei count,
                   const GLvoid *values, GLenum type);
   void (*UniformMatrix)(GLcontext *ctx, GLint cols, GLint rows,
                         GLint location, GLsizei count,
                         GLboolean transpose, const GLfloat *values);
   void (*UseProgram)(GLcontext *ctx, GLuint program);
   void (*ValidateProgram)(GLcontext *ctx, GLuint program);
   /* XXX many more to come */
   /*@}*/


   /**
    * \name Support for multiple T&L engines
    */
   /*@{*/

   /**
    * Bitmask of state changes that require the current T&L module to be
    * validated, using ValidateTnlModule() below.
    */
   GLuint NeedValidate;

   /**
    * Validate the current T&L module. 
    *
    * This is called directly after UpdateState() when a state change that has
    * occurred matches the dd_function_table::NeedValidate bitmask above.  This
    * ensures all computed values are up to date, thus allowing the driver to
    * decide if the current T&L module needs to be swapped out.
    *
    * This must be non-NULL if a driver installs a custom T&L module and sets
    * the dd_function_table::NeedValidate bitmask, but may be NULL otherwise.
    */
   void (*ValidateTnlModule)( GLcontext *ctx, GLuint new_state );


#define PRIM_OUTSIDE_BEGIN_END   (GL_POLYGON+1)
#define PRIM_INSIDE_UNKNOWN_PRIM (GL_POLYGON+2)
#define PRIM_UNKNOWN             (GL_POLYGON+3)

   /**
    * Set by the driver-supplied T&L engine.  
    *
    * Set to PRIM_OUTSIDE_BEGIN_END when outside glBegin()/glEnd().
    */
   GLuint CurrentExecPrimitive;

   /**
    * Current state of an in-progress compilation.  
    *
    * May take on any of the additional values PRIM_OUTSIDE_BEGIN_END,
    * PRIM_INSIDE_UNKNOWN_PRIM or PRIM_UNKNOWN defined above.
    */
   GLuint CurrentSavePrimitive;


#define FLUSH_STORED_VERTICES 0x1
#define FLUSH_UPDATE_CURRENT  0x2
   /**
    * Set by the driver-supplied T&L engine whenever vertices are buffered
    * between glBegin()/glEnd() objects or __GLcontextRec::Current is not
    * updated.
    *
    * The dd_function_table::FlushVertices call below may be used to resolve
    * these conditions.
    */
   GLuint NeedFlush;
   GLuint SaveNeedFlush;


   /* Called prior to any of the GLvertexformat functions being
    * called.  Paired with Driver.FlushVertices().
    */
   void (*BeginVertices)( GLcontext *ctx );

   /**
    * If inside glBegin()/glEnd(), it should ASSERT(0).  Otherwise, if
    * FLUSH_STORED_VERTICES bit in \p flags is set flushes any buffered
    * vertices, if FLUSH_UPDATE_CURRENT bit is set updates
    * __GLcontextRec::Current and gl_light_attrib::Material
    *
    * Note that the default T&L engine never clears the
    * FLUSH_UPDATE_CURRENT bit, even after performing the update.
    */
   void (*FlushVertices)( GLcontext *ctx, GLuint flags );
   void (*SaveFlushVertices)( GLcontext *ctx );

   /**
    * Give the driver the opportunity to hook in its own vtxfmt for
    * compiling optimized display lists.  This is called on each valid
    * glBegin() during list compilation.
    */
   GLboolean (*NotifySaveBegin)( GLcontext *ctx, GLenum mode );

   /**
    * Notify driver that the special derived value _NeedEyeCoords has
    * changed.
    */
   void (*LightingSpaceChange)( GLcontext *ctx );

   /**
    * Called by glNewList().
    *
    * Let the T&L component know what is going on with display lists
    * in time to make changes to dispatch tables, etc.
    */
   void (*NewList)( GLcontext *ctx, GLuint list, GLenum mode );
   /**
    * Called by glEndList().
    *
    * \sa dd_function_table::NewList.
    */
   void (*EndList)( GLcontext *ctx );

   /**
    * Called by glCallList(s).
    *
    * Notify the T&L component before and after calling a display list.
    */
   void (*BeginCallList)( GLcontext *ctx, 
			  struct gl_display_list *dlist );
   /**
    * Called by glEndCallList().
    *
    * \sa dd_function_table::BeginCallList.
    */
   void (*EndCallList)( GLcontext *ctx );


#if FEATURE_ARB_sync
   /**
    * \name GL_ARB_sync interfaces
    */
   /*@{*/
   struct gl_sync_object * (*NewSyncObject)(GLcontext *, GLenum);
   void (*FenceSync)(GLcontext *, struct gl_sync_object *, GLenum, GLbitfield);
   void (*DeleteSyncObject)(GLcontext *, struct gl_sync_object *);
   void (*CheckSync)(GLcontext *, struct gl_sync_object *);
   void (*ClientWaitSync)(GLcontext *, struct gl_sync_object *,
			  GLbitfield, GLuint64);
   void (*ServerWaitSync)(GLcontext *, struct gl_sync_object *,
			  GLbitfield, GLuint64);
   /*@}*/
#endif

<<<<<<< HEAD
#if FEATURE_OES_draw_texture
   /**
    * \name GL_OES_draw_texture interface
    */
   /*@{*/
   void (*DrawTex)(GLcontext *ctx, GLfloat x, GLfloat y, GLfloat z,
                   GLfloat width, GLfloat height);
   /*@}*/
#endif
=======
   /** GL_NV_conditional_render */
   void (*BeginConditionalRender)(GLcontext *ctx, struct gl_query_object *q,
                                  GLenum mode);
   void (*EndConditionalRender)(GLcontext *ctx, struct gl_query_object *q);
>>>>>>> 077d6dd7
};


/**
 * Transform/Clip/Lighting interface
 *
 * Drivers present a reduced set of the functions possible in
 * glBegin()/glEnd() objects.  Core mesa provides translation stubs for the
 * remaining functions to map down to these entry points.
 *
 * These are the initial values to be installed into dispatch by
 * mesa.  If the T&L driver wants to modify the dispatch table
 * while installed, it must do so itself.  It would be possible for
 * the vertexformat to install it's own initial values for these
 * functions, but this way there is an obvious list of what is
 * expected of the driver.
 *
 * If the driver wants to hook in entry points other than those
 * listed, it must restore them to their original values in
 * the disable() callback, below.
 */
typedef struct {
   /**
    * \name Vertex
    */
   /*@{*/
   void (GLAPIENTRYP ArrayElement)( GLint ); /* NOTE */
   void (GLAPIENTRYP Color3f)( GLfloat, GLfloat, GLfloat );
   void (GLAPIENTRYP Color3fv)( const GLfloat * );
   void (GLAPIENTRYP Color4f)( GLfloat, GLfloat, GLfloat, GLfloat );
   void (GLAPIENTRYP Color4fv)( const GLfloat * );
   void (GLAPIENTRYP EdgeFlag)( GLboolean );
   void (GLAPIENTRYP EvalCoord1f)( GLfloat );          /* NOTE */
   void (GLAPIENTRYP EvalCoord1fv)( const GLfloat * ); /* NOTE */
   void (GLAPIENTRYP EvalCoord2f)( GLfloat, GLfloat ); /* NOTE */
   void (GLAPIENTRYP EvalCoord2fv)( const GLfloat * ); /* NOTE */
   void (GLAPIENTRYP EvalPoint1)( GLint );             /* NOTE */
   void (GLAPIENTRYP EvalPoint2)( GLint, GLint );      /* NOTE */
   void (GLAPIENTRYP FogCoordfEXT)( GLfloat );
   void (GLAPIENTRYP FogCoordfvEXT)( const GLfloat * );
   void (GLAPIENTRYP Indexf)( GLfloat );
   void (GLAPIENTRYP Indexfv)( const GLfloat * );
   void (GLAPIENTRYP Materialfv)( GLenum face, GLenum pname, const GLfloat * ); /* NOTE */
   void (GLAPIENTRYP MultiTexCoord1fARB)( GLenum, GLfloat );
   void (GLAPIENTRYP MultiTexCoord1fvARB)( GLenum, const GLfloat * );
   void (GLAPIENTRYP MultiTexCoord2fARB)( GLenum, GLfloat, GLfloat );
   void (GLAPIENTRYP MultiTexCoord2fvARB)( GLenum, const GLfloat * );
   void (GLAPIENTRYP MultiTexCoord3fARB)( GLenum, GLfloat, GLfloat, GLfloat );
   void (GLAPIENTRYP MultiTexCoord3fvARB)( GLenum, const GLfloat * );
   void (GLAPIENTRYP MultiTexCoord4fARB)( GLenum, GLfloat, GLfloat, GLfloat, GLfloat );
   void (GLAPIENTRYP MultiTexCoord4fvARB)( GLenum, const GLfloat * );
   void (GLAPIENTRYP Normal3f)( GLfloat, GLfloat, GLfloat );
   void (GLAPIENTRYP Normal3fv)( const GLfloat * );
   void (GLAPIENTRYP SecondaryColor3fEXT)( GLfloat, GLfloat, GLfloat );
   void (GLAPIENTRYP SecondaryColor3fvEXT)( const GLfloat * );
   void (GLAPIENTRYP TexCoord1f)( GLfloat );
   void (GLAPIENTRYP TexCoord1fv)( const GLfloat * );
   void (GLAPIENTRYP TexCoord2f)( GLfloat, GLfloat );
   void (GLAPIENTRYP TexCoord2fv)( const GLfloat * );
   void (GLAPIENTRYP TexCoord3f)( GLfloat, GLfloat, GLfloat );
   void (GLAPIENTRYP TexCoord3fv)( const GLfloat * );
   void (GLAPIENTRYP TexCoord4f)( GLfloat, GLfloat, GLfloat, GLfloat );
   void (GLAPIENTRYP TexCoord4fv)( const GLfloat * );
   void (GLAPIENTRYP Vertex2f)( GLfloat, GLfloat );
   void (GLAPIENTRYP Vertex2fv)( const GLfloat * );
   void (GLAPIENTRYP Vertex3f)( GLfloat, GLfloat, GLfloat );
   void (GLAPIENTRYP Vertex3fv)( const GLfloat * );
   void (GLAPIENTRYP Vertex4f)( GLfloat, GLfloat, GLfloat, GLfloat );
   void (GLAPIENTRYP Vertex4fv)( const GLfloat * );
   void (GLAPIENTRYP CallList)( GLuint );	/* NOTE */
   void (GLAPIENTRYP CallLists)( GLsizei, GLenum, const GLvoid * );	/* NOTE */
   void (GLAPIENTRYP Begin)( GLenum );
   void (GLAPIENTRYP End)( void );
   /* GL_NV_vertex_program */
   void (GLAPIENTRYP VertexAttrib1fNV)( GLuint index, GLfloat x );
   void (GLAPIENTRYP VertexAttrib1fvNV)( GLuint index, const GLfloat *v );
   void (GLAPIENTRYP VertexAttrib2fNV)( GLuint index, GLfloat x, GLfloat y );
   void (GLAPIENTRYP VertexAttrib2fvNV)( GLuint index, const GLfloat *v );
   void (GLAPIENTRYP VertexAttrib3fNV)( GLuint index, GLfloat x, GLfloat y, GLfloat z );
   void (GLAPIENTRYP VertexAttrib3fvNV)( GLuint index, const GLfloat *v );
   void (GLAPIENTRYP VertexAttrib4fNV)( GLuint index, GLfloat x, GLfloat y, GLfloat z, GLfloat w );
   void (GLAPIENTRYP VertexAttrib4fvNV)( GLuint index, const GLfloat *v );
#if FEATURE_ARB_vertex_program
   void (GLAPIENTRYP VertexAttrib1fARB)( GLuint index, GLfloat x );
   void (GLAPIENTRYP VertexAttrib1fvARB)( GLuint index, const GLfloat *v );
   void (GLAPIENTRYP VertexAttrib2fARB)( GLuint index, GLfloat x, GLfloat y );
   void (GLAPIENTRYP VertexAttrib2fvARB)( GLuint index, const GLfloat *v );
   void (GLAPIENTRYP VertexAttrib3fARB)( GLuint index, GLfloat x, GLfloat y, GLfloat z );
   void (GLAPIENTRYP VertexAttrib3fvARB)( GLuint index, const GLfloat *v );
   void (GLAPIENTRYP VertexAttrib4fARB)( GLuint index, GLfloat x, GLfloat y, GLfloat z, GLfloat w );
   void (GLAPIENTRYP VertexAttrib4fvARB)( GLuint index, const GLfloat *v );
#endif
   /*@}*/

   /*
    */
   void (GLAPIENTRYP Rectf)( GLfloat, GLfloat, GLfloat, GLfloat );

   /**
    * \name Array
    */
   /*@{*/
   void (GLAPIENTRYP DrawArrays)( GLenum mode, GLint start, GLsizei count );
   void (GLAPIENTRYP DrawElements)( GLenum mode, GLsizei count, GLenum type,
			 const GLvoid *indices );
   void (GLAPIENTRYP DrawRangeElements)( GLenum mode, GLuint start,
			      GLuint end, GLsizei count,
			      GLenum type, const GLvoid *indices );
   void (GLAPIENTRYP MultiDrawElementsEXT)( GLenum mode, const GLsizei *count,
					    GLenum type,
					    const GLvoid **indices,
					    GLsizei primcount);
   void (GLAPIENTRYP DrawElementsBaseVertex)( GLenum mode, GLsizei count,
					      GLenum type,
					      const GLvoid *indices,
					      GLint basevertex );
   void (GLAPIENTRYP DrawRangeElementsBaseVertex)( GLenum mode, GLuint start,
						   GLuint end, GLsizei count,
						   GLenum type,
						   const GLvoid *indices,
						   GLint basevertex);
   void (GLAPIENTRYP MultiDrawElementsBaseVertex)( GLenum mode,
						   const GLsizei *count,
						   GLenum type,
						   const GLvoid **indices,
						   GLsizei primcount,
						   const GLint *basevertex);
   /*@}*/

   /**
    * \name Eval
    *
    * If you don't support eval, fallback to the default vertex format
    * on receiving an eval call and use the pipeline mechanism to
    * provide partial T&L acceleration.
    *
    * Mesa will provide a set of helper functions to do eval within
    * accelerated vertex formats, eventually...
    */
   /*@{*/
   void (GLAPIENTRYP EvalMesh1)( GLenum mode, GLint i1, GLint i2 );
   void (GLAPIENTRYP EvalMesh2)( GLenum mode, GLint i1, GLint i2, GLint j1, GLint j2 );
   /*@}*/

} GLvertexformat;


#endif /* DD_INCLUDED */<|MERGE_RESOLUTION|>--- conflicted
+++ resolved
@@ -1017,22 +1017,20 @@
    /*@}*/
 #endif
 
-<<<<<<< HEAD
-#if FEATURE_OES_draw_texture
-   /**
-    * \name GL_OES_draw_texture interface
-    */
-   /*@{*/
-   void (*DrawTex)(GLcontext *ctx, GLfloat x, GLfloat y, GLfloat z,
-                   GLfloat width, GLfloat height);
-   /*@}*/
-#endif
-=======
    /** GL_NV_conditional_render */
    void (*BeginConditionalRender)(GLcontext *ctx, struct gl_query_object *q,
                                   GLenum mode);
    void (*EndConditionalRender)(GLcontext *ctx, struct gl_query_object *q);
->>>>>>> 077d6dd7
+
+#if FEATURE_OES_draw_texture
+   /**
+    * \name GL_OES_draw_texture interface
+    */
+   /*@{*/
+   void (*DrawTex)(GLcontext *ctx, GLfloat x, GLfloat y, GLfloat z,
+                   GLfloat width, GLfloat height);
+   /*@}*/
+#endif
 };
 
 
