/**************************************************************************
 *
 * Copyright 2007 Tungsten Graphics, Inc., Cedar Park, Texas.
 * All Rights Reserved.
 *
 * Permission is hereby granted, free of charge, to any person obtaining a
 * copy of this software and associated documentation files (the
 * "Software"), to deal in the Software without restriction, including
 * without limitation the rights to use, copy, modify, merge, publish,
 * distribute, sub license, and/or sell copies of the Software, and to
 * permit persons to whom the Software is furnished to do so, subject to
 * the following conditions:
 *
 * The above copyright notice and this permission notice (including the
 * next paragraph) shall be included in all copies or substantial portions
 * of the Software.
 *
 * THE SOFTWARE IS PROVIDED "AS IS", WITHOUT WARRANTY OF ANY KIND, EXPRESS
 * OR IMPLIED, INCLUDING BUT NOT LIMITED TO THE WARRANTIES OF
 * MERCHANTABILITY, FITNESS FOR A PARTICULAR PURPOSE AND NON-INFRINGEMENT.
 * IN NO EVENT SHALL TUNGSTEN GRAPHICS AND/OR ITS SUPPLIERS BE LIABLE FOR
 * ANY CLAIM, DAMAGES OR OTHER LIABILITY, WHETHER IN AN ACTION OF CONTRACT,
 * TORT OR OTHERWISE, ARISING FROM, OUT OF OR IN CONNECTION WITH THE
 * SOFTWARE OR THE USE OR OTHER DEALINGS IN THE SOFTWARE.
 *
 **************************************************************************/

/**
 * Interface between 'draw' module's output and the softpipe rasterizer/setup
 * code.  When the 'draw' module has finished filling a vertex buffer, the
 * draw_arrays() functions below will be called.  Loop over the vertices and
 * call the point/line/tri setup functions.
 *
 * Authors
 *  Brian Paul
 */


#include "sp_context.h"
#include "sp_state.h"
#include "sp_prim_vbuf.h"
#include "sp_prim_setup.h"
#include "sp_setup.h"
#include "draw/draw_context.h"
#include "draw/draw_vbuf.h"
#include "util/u_memory.h"


#define SP_MAX_VBUF_INDEXES 1024
#define SP_MAX_VBUF_SIZE    4096

typedef const float (*cptrf4)[4];

/**
 * Subclass of vbuf_render.
 */
struct softpipe_vbuf_render
{
   struct vbuf_render base;
   struct softpipe_context *softpipe;
   uint prim;
   uint vertex_size;
   uint nr_vertices;
   uint vertex_buffer_size;
   void *vertex_buffer;
};


/** cast wrapper */
static struct softpipe_vbuf_render *
softpipe_vbuf_render(struct vbuf_render *vbr)
{
   return (struct softpipe_vbuf_render *) vbr;
}


static const struct vertex_info *
sp_vbuf_get_vertex_info(struct vbuf_render *vbr)
{
   struct softpipe_vbuf_render *cvbr = softpipe_vbuf_render(vbr);
   return softpipe_get_vbuf_vertex_info(cvbr->softpipe);
}


static boolean
sp_vbuf_allocate_vertices(struct vbuf_render *vbr,
                          ushort vertex_size, ushort nr_vertices)
{
   struct softpipe_vbuf_render *cvbr = softpipe_vbuf_render(vbr);
   unsigned size = vertex_size * nr_vertices;

   if (cvbr->vertex_buffer_size < size) {
      align_free(cvbr->vertex_buffer);
      cvbr->vertex_buffer = align_malloc(size, 16);
      cvbr->vertex_buffer_size = size;
   }

   cvbr->vertex_size = vertex_size;
   cvbr->nr_vertices = nr_vertices;
   
   return cvbr->vertex_buffer != NULL;
}

static void
sp_vbuf_release_vertices(struct vbuf_render *vbr)
{
#if 0
   {
      struct softpipe_vbuf_render *cvbr = softpipe_vbuf_render(vbr);
      const struct vertex_info *info = 
         softpipe_get_vbuf_vertex_info(cvbr->softpipe);
      const float *vtx = (const float *) cvbr->vertex_buffer;
      uint i, j;
      debug_printf("%s (vtx_size = %u,  vtx_used = %u)\n",
             __FUNCTION__, cvbr->vertex_size, cvbr->nr_vertices);
      for (i = 0; i < cvbr->nr_vertices; i++) {
         for (j = 0; j < info->num_attribs; j++) {
            uint k;
            switch (info->attrib[j].emit) {
            case EMIT_4F:  k = 4;   break;
            case EMIT_3F:  k = 3;   break;
            case EMIT_2F:  k = 2;   break;
            case EMIT_1F:  k = 1;   break;
            default: assert(0);
            }
            debug_printf("Vert %u attr %u: ", i, j);
            while (k-- > 0) {
               debug_printf("%g ", vtx[0]);
               vtx++;
            }
            debug_printf("\n");
         }
      }
   }
#endif

   /* keep the old allocation for next time */
}

static void *
sp_vbuf_map_vertices(struct vbuf_render *vbr)
{
   struct softpipe_vbuf_render *cvbr = softpipe_vbuf_render(vbr);
   return cvbr->vertex_buffer;
}

static void 
sp_vbuf_unmap_vertices(struct vbuf_render *vbr, 
                       ushort min_index,
                       ushort max_index )
{
   struct softpipe_vbuf_render *cvbr = softpipe_vbuf_render(vbr);
   assert( cvbr->vertex_buffer_size >= (max_index+1) * cvbr->vertex_size );
   /* do nothing */
}


static boolean
sp_vbuf_set_primitive(struct vbuf_render *vbr, unsigned prim)
{
   struct softpipe_vbuf_render *cvbr = softpipe_vbuf_render(vbr);

   /* XXX: break this dependency - make setup_context live under
    * softpipe, rename the old "setup" draw stage to something else.
    */
   struct setup_context *setup_ctx = sp_draw_setup_context(cvbr->softpipe->setup);
   
   setup_prepare( setup_ctx );

   cvbr->prim = prim;
   return TRUE;

}


static INLINE cptrf4 get_vert( const void *vertex_buffer,
                               int index,
                               int stride )
{
   return (cptrf4)((char *)vertex_buffer + index * stride);
}


/**
 * draw elements / indexed primitives
 */
static void
sp_vbuf_draw(struct vbuf_render *vbr, const ushort *indices, uint nr)
{
   struct softpipe_vbuf_render *cvbr = softpipe_vbuf_render(vbr);
   struct softpipe_context *softpipe = cvbr->softpipe;
   const unsigned stride = softpipe->vertex_info_vbuf.size * sizeof(float);
   const void *vertex_buffer = cvbr->vertex_buffer;
   unsigned i;

   /* XXX: break this dependency - make setup_context live under
    * softpipe, rename the old "setup" draw stage to something else.
    */
   struct draw_stage *setup = softpipe->setup;
   struct setup_context *setup_ctx = sp_draw_setup_context(setup);

   switch (cvbr->prim) {
   case PIPE_PRIM_POINTS:
      for (i = 0; i < nr; i++) {
         setup_point( setup_ctx,
                      get_vert(vertex_buffer, indices[i-0], stride) );
      }
      break;

   case PIPE_PRIM_LINES:
      for (i = 1; i < nr; i += 2) {
         setup_line( setup_ctx,
                     get_vert(vertex_buffer, indices[i-1], stride),
                     get_vert(vertex_buffer, indices[i-0], stride) );
      }
      break;

   case PIPE_PRIM_LINE_STRIP:
      for (i = 1; i < nr; i ++) {
         setup_line( setup_ctx,
                     get_vert(vertex_buffer, indices[i-1], stride),
                     get_vert(vertex_buffer, indices[i-0], stride) );
      }
      break;

   case PIPE_PRIM_LINE_LOOP:
      for (i = 1; i < nr; i ++) {
         setup_line( setup_ctx,
                     get_vert(vertex_buffer, indices[i-1], stride),
                     get_vert(vertex_buffer, indices[i-0], stride) );
      }
      if (nr) {
         setup_line( setup_ctx,
                     get_vert(vertex_buffer, indices[nr-1], stride),
                     get_vert(vertex_buffer, indices[0], stride) );
      }
      break;

   case PIPE_PRIM_TRIANGLES:
      for (i = 2; i < nr; i += 3) {
         if (softpipe->rasterizer->flatshade_first) {
            setup_tri( setup_ctx,
                       get_vert(vertex_buffer, indices[i-1], stride),
                       get_vert(vertex_buffer, indices[i-0], stride),
                       get_vert(vertex_buffer, indices[i-2], stride) );
         }
         else {
            setup_tri( setup_ctx,
                       get_vert(vertex_buffer, indices[i-2], stride),
                       get_vert(vertex_buffer, indices[i-1], stride),
                       get_vert(vertex_buffer, indices[i-0], stride) );
         }
      }
      break;

   case PIPE_PRIM_TRIANGLE_STRIP:
      for (i = 2; i < nr; i += 1) {
         if (softpipe->rasterizer->flatshade_first) {
            setup_tri( setup_ctx,
                       get_vert(vertex_buffer, indices[i+(i&1)-1], stride),
                       get_vert(vertex_buffer, indices[i-(i&1)], stride),
                       get_vert(vertex_buffer, indices[i-2], stride) );
         }
         else {
            setup_tri( setup_ctx,
                       get_vert(vertex_buffer, indices[i+(i&1)-2], stride),
                       get_vert(vertex_buffer, indices[i-(i&1)-1], stride),
                       get_vert(vertex_buffer, indices[i-0], stride) );
         }
      }
      break;

   case PIPE_PRIM_TRIANGLE_FAN:
      for (i = 2; i < nr; i += 1) {
         if (softpipe->rasterizer->flatshade_first) {
            setup_tri( setup_ctx,
                       get_vert(vertex_buffer, indices[i-0], stride),
                       get_vert(vertex_buffer, indices[0], stride),
                       get_vert(vertex_buffer, indices[i-1], stride) );
         }
         else {
            setup_tri( setup_ctx,
                       get_vert(vertex_buffer, indices[0], stride),
                       get_vert(vertex_buffer, indices[i-1], stride),
                       get_vert(vertex_buffer, indices[i-0], stride) );
         }
      }
      break;

   case PIPE_PRIM_QUADS:
      for (i = 3; i < nr; i += 4) {
         if (softpipe->rasterizer->flatshade_first) {
            setup_tri( setup_ctx,
                       get_vert(vertex_buffer, indices[i-2], stride),
                       get_vert(vertex_buffer, indices[i-1], stride),
                       get_vert(vertex_buffer, indices[i-3], stride) );
            setup_tri( setup_ctx,
                       get_vert(vertex_buffer, indices[i-1], stride),
                       get_vert(vertex_buffer, indices[i-0], stride),
                       get_vert(vertex_buffer, indices[i-3], stride) );
         }
         else {
            setup_tri( setup_ctx,
                       get_vert(vertex_buffer, indices[i-3], stride),
                       get_vert(vertex_buffer, indices[i-2], stride),
                       get_vert(vertex_buffer, indices[i-0], stride) );

            setup_tri( setup_ctx,
                       get_vert(vertex_buffer, indices[i-2], stride),
                       get_vert(vertex_buffer, indices[i-1], stride),
                       get_vert(vertex_buffer, indices[i-0], stride) );
         }
      }
      break;

   case PIPE_PRIM_QUAD_STRIP:
      for (i = 3; i < nr; i += 2) {
         if (softpipe->rasterizer->flatshade_first) {
            setup_tri( setup_ctx,
                       get_vert(vertex_buffer, indices[i-0], stride),
                       get_vert(vertex_buffer, indices[i-1], stride),
                       get_vert(vertex_buffer, indices[i-3], stride));
            setup_tri( setup_ctx,
                       get_vert(vertex_buffer, indices[i-2], stride),
                       get_vert(vertex_buffer, indices[i-0], stride),
                       get_vert(vertex_buffer, indices[i-3], stride) );
         }
         else {
            setup_tri( setup_ctx,
                       get_vert(vertex_buffer, indices[i-3], stride),
                       get_vert(vertex_buffer, indices[i-2], stride),
                       get_vert(vertex_buffer, indices[i-0], stride) );
            setup_tri( setup_ctx,
                       get_vert(vertex_buffer, indices[i-1], stride),
                       get_vert(vertex_buffer, indices[i-3], stride),
                       get_vert(vertex_buffer, indices[i-0], stride) );
         }
      }
      break;

   case PIPE_PRIM_POLYGON:
      /* Almost same as tri fan but the _first_ vertex specifies the flat
       * shading color.  Note that the first polygon vertex is passed as
       * the last triangle vertex here.
       * flatshade_first state makes no difference.
       */
      for (i = 2; i < nr; i += 1) {
         setup_tri( setup_ctx,
                    get_vert(vertex_buffer, indices[i-0], stride),
                    get_vert(vertex_buffer, indices[i-1], stride),
                    get_vert(vertex_buffer, indices[0], stride) );
      }
      break;

<<<<<<< HEAD
   case PIPE_PRIM_POLYGON:
      for (i = 2; i < nr; i += 1) {
         setup_tri( setup_ctx,
                    get_vert(vertex_buffer, indices[0-1], stride),
                    get_vert(vertex_buffer, indices[i-0], stride),
                    get_vert(vertex_buffer, indices[0], stride));
      }
      break;

=======
>>>>>>> 0ddc4dbe
   default:
      assert(0);
   }

   /* XXX: why are we calling this???  If we had to call something, it
    * would be a function in sp_setup.c:
    */
   sp_draw_flush( setup );
}


/**
 * This function is hit when the draw module is working in pass-through mode.
 * It's up to us to convert the vertex array into point/line/tri prims.
 */
static void
sp_vbuf_draw_arrays(struct vbuf_render *vbr, uint start, uint nr)
{
   struct softpipe_vbuf_render *cvbr = softpipe_vbuf_render(vbr);
   struct softpipe_context *softpipe = cvbr->softpipe;
   const unsigned stride = softpipe->vertex_info_vbuf.size * sizeof(float);
   const void *vertex_buffer =
      (void *) get_vert(cvbr->vertex_buffer, start, stride);
   unsigned i;

   /* XXX: break this dependency - make setup_context live under
    * softpipe, rename the old "setup" draw stage to something else.
    */
   struct draw_stage *setup = softpipe->setup;
   struct setup_context *setup_ctx = sp_draw_setup_context(setup);

   switch (cvbr->prim) {
   case PIPE_PRIM_POINTS:
      for (i = 0; i < nr; i++) {
         setup_point( setup_ctx,
                      get_vert(vertex_buffer, i-0, stride) );
      }
      break;

   case PIPE_PRIM_LINES:
      for (i = 1; i < nr; i += 2) {
         setup_line( setup_ctx,
                     get_vert(vertex_buffer, i-1, stride),
                     get_vert(vertex_buffer, i-0, stride) );
      }
      break;

   case PIPE_PRIM_LINE_STRIP:
      for (i = 1; i < nr; i ++) {
         setup_line( setup_ctx,
                     get_vert(vertex_buffer, i-1, stride),
                     get_vert(vertex_buffer, i-0, stride) );
      }
      break;

   case PIPE_PRIM_LINE_LOOP:
      for (i = 1; i < nr; i ++) {
         setup_line( setup_ctx,
                     get_vert(vertex_buffer, i-1, stride),
                     get_vert(vertex_buffer, i-0, stride) );
      }
      if (nr) {
         setup_line( setup_ctx,
                     get_vert(vertex_buffer, nr-1, stride),
                     get_vert(vertex_buffer, 0, stride) );
      }
      break;

   case PIPE_PRIM_TRIANGLES:
      for (i = 2; i < nr; i += 3) {
         if (softpipe->rasterizer->flatshade_first) {
            setup_tri( setup_ctx,
                       get_vert(vertex_buffer, i-1, stride),
                       get_vert(vertex_buffer, i-0, stride),
                       get_vert(vertex_buffer, i-2, stride) );
         }
         else {
            setup_tri( setup_ctx,
                       get_vert(vertex_buffer, i-2, stride),
                       get_vert(vertex_buffer, i-1, stride),
                       get_vert(vertex_buffer, i-0, stride) );
         }
      }
      break;

   case PIPE_PRIM_TRIANGLE_STRIP:
      for (i = 2; i < nr; i++) {
         if (softpipe->rasterizer->flatshade_first) {
            setup_tri( setup_ctx,
                       get_vert(vertex_buffer, i+(i&1)-1, stride),
                       get_vert(vertex_buffer, i-(i&1), stride),
                       get_vert(vertex_buffer, i-2, stride) );
         }
         else {
            setup_tri( setup_ctx,
                       get_vert(vertex_buffer, i+(i&1)-2, stride),
                       get_vert(vertex_buffer, i-(i&1)-1, stride),
                       get_vert(vertex_buffer, i-0, stride) );
         }
      }
      break;

   case PIPE_PRIM_TRIANGLE_FAN:
      for (i = 2; i < nr; i += 1) {
         if (softpipe->rasterizer->flatshade_first) {
            setup_tri( setup_ctx,
                       get_vert(vertex_buffer, i-0, stride),
                       get_vert(vertex_buffer, 0, stride),
                       get_vert(vertex_buffer, i-1, stride) );
         }
         else {
            setup_tri( setup_ctx,
                       get_vert(vertex_buffer, 0, stride),
                       get_vert(vertex_buffer, i-1, stride),
                       get_vert(vertex_buffer, i-0, stride) );
         }
      }
      break;

   case PIPE_PRIM_QUADS:
      for (i = 3; i < nr; i += 4) {
         if (softpipe->rasterizer->flatshade_first) {
            setup_tri( setup_ctx,
                       get_vert(vertex_buffer, i-2, stride),
                       get_vert(vertex_buffer, i-1, stride),
                       get_vert(vertex_buffer, i-3, stride) );
            setup_tri( setup_ctx,
                       get_vert(vertex_buffer, i-1, stride),
                       get_vert(vertex_buffer, i-0, stride),
                       get_vert(vertex_buffer, i-3, stride) );
         }
         else {
            setup_tri( setup_ctx,
                       get_vert(vertex_buffer, i-3, stride),
                       get_vert(vertex_buffer, i-2, stride),
                       get_vert(vertex_buffer, i-0, stride) );
            setup_tri( setup_ctx,
                       get_vert(vertex_buffer, i-2, stride),
                       get_vert(vertex_buffer, i-1, stride),
                       get_vert(vertex_buffer, i-0, stride) );
         }
      }
      break;

   case PIPE_PRIM_QUAD_STRIP:
      for (i = 3; i < nr; i += 2) {
         if (softpipe->rasterizer->flatshade_first) {
            setup_tri( setup_ctx,
                       get_vert(vertex_buffer, i-0, stride),
                       get_vert(vertex_buffer, i-1, stride),
                       get_vert(vertex_buffer, i-3, stride) );
            setup_tri( setup_ctx,
                       get_vert(vertex_buffer, i-2, stride),
                       get_vert(vertex_buffer, i-0, stride),
                       get_vert(vertex_buffer, i-3, stride) );
         }
         else {
            setup_tri( setup_ctx,
                       get_vert(vertex_buffer, i-3, stride),
                       get_vert(vertex_buffer, i-2, stride),
                       get_vert(vertex_buffer, i-0, stride) );
            setup_tri( setup_ctx,
                       get_vert(vertex_buffer, i-1, stride),
                       get_vert(vertex_buffer, i-3, stride),
                       get_vert(vertex_buffer, i-0, stride) );
         }
      }
      break;

   case PIPE_PRIM_POLYGON:
      /* Almost same as tri fan but the _first_ vertex specifies the flat
       * shading color.  Note that the first polygon vertex is passed as
       * the last triangle vertex here.
       * flatshade_first state makes no difference.
       */
      for (i = 2; i < nr; i += 1) {
         setup_tri( setup_ctx,
                    get_vert(vertex_buffer, i-1, stride),
                    get_vert(vertex_buffer, i-0, stride),
                    get_vert(vertex_buffer, 0, stride) );
      }
      break;

<<<<<<< HEAD
   case PIPE_PRIM_POLYGON:
      /* Almost same as tri fan but the _first_ vertex specifies the flat
       * shading color.  Note that the first polygon vertex is passed as
       * the last triangle vertex here.
       */
      for (i = 2; i < nr; i += 1) {
         setup_tri( setup_ctx,
                    get_vert(vertex_buffer, i-1, stride),
                    get_vert(vertex_buffer, i-0, stride),
                    get_vert(vertex_buffer, 0, stride));
      }
      break;

=======
>>>>>>> 0ddc4dbe
   default:
      assert(0);
   }
}



static void
sp_vbuf_destroy(struct vbuf_render *vbr)
{
   struct softpipe_vbuf_render *cvbr = softpipe_vbuf_render(vbr);
   cvbr->softpipe->vbuf_render = NULL;
   FREE(cvbr);
}


/**
 * Initialize the post-transform vertex buffer information for the given
 * context.
 */
void
sp_init_vbuf(struct softpipe_context *sp)
{
   assert(sp->draw);

   sp->vbuf_render = CALLOC_STRUCT(softpipe_vbuf_render);

   sp->vbuf_render->base.max_indices = SP_MAX_VBUF_INDEXES;
   sp->vbuf_render->base.max_vertex_buffer_bytes = SP_MAX_VBUF_SIZE;

   sp->vbuf_render->base.get_vertex_info = sp_vbuf_get_vertex_info;
   sp->vbuf_render->base.allocate_vertices = sp_vbuf_allocate_vertices;
   sp->vbuf_render->base.map_vertices = sp_vbuf_map_vertices;
   sp->vbuf_render->base.unmap_vertices = sp_vbuf_unmap_vertices;
   sp->vbuf_render->base.set_primitive = sp_vbuf_set_primitive;
   sp->vbuf_render->base.draw = sp_vbuf_draw;
   sp->vbuf_render->base.draw_arrays = sp_vbuf_draw_arrays;
   sp->vbuf_render->base.release_vertices = sp_vbuf_release_vertices;
   sp->vbuf_render->base.destroy = sp_vbuf_destroy;

   sp->vbuf_render->softpipe = sp;

   sp->vbuf = draw_vbuf_stage(sp->draw, &sp->vbuf_render->base);

   draw_set_rasterize_stage(sp->draw, sp->vbuf);

   draw_set_render(sp->draw, &sp->vbuf_render->base);
}<|MERGE_RESOLUTION|>--- conflicted
+++ resolved
@@ -352,18 +352,6 @@
       }
       break;
 
-<<<<<<< HEAD
-   case PIPE_PRIM_POLYGON:
-      for (i = 2; i < nr; i += 1) {
-         setup_tri( setup_ctx,
-                    get_vert(vertex_buffer, indices[0-1], stride),
-                    get_vert(vertex_buffer, indices[i-0], stride),
-                    get_vert(vertex_buffer, indices[0], stride));
-      }
-      break;
-
-=======
->>>>>>> 0ddc4dbe
    default:
       assert(0);
    }
@@ -547,22 +535,6 @@
       }
       break;
 
-<<<<<<< HEAD
-   case PIPE_PRIM_POLYGON:
-      /* Almost same as tri fan but the _first_ vertex specifies the flat
-       * shading color.  Note that the first polygon vertex is passed as
-       * the last triangle vertex here.
-       */
-      for (i = 2; i < nr; i += 1) {
-         setup_tri( setup_ctx,
-                    get_vert(vertex_buffer, i-1, stride),
-                    get_vert(vertex_buffer, i-0, stride),
-                    get_vert(vertex_buffer, 0, stride));
-      }
-      break;
-
-=======
->>>>>>> 0ddc4dbe
    default:
       assert(0);
    }
